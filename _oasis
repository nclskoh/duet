OASISFormat: 0.4
Name:        duet
Version:     0.1.3
Synopsis:    Duet program analyzer
Authors:     Zachary Kincaid
License:     GPL-3.0
Plugins:     META (0.4), StdFiles (0.4), DevFiles (0.4)
AlphaFeatures: ocamlbuild_more_args
BuildTools: ocamlbuild, ocamldoc, menhir

Library srk
  Path: srk/src
  FindlibName: srk
  Pack: true
  Modules:  SrkUtil, Log, DisjointSet, Memo, FeatureTree, QQ, ZZ, Syntax, Interval, Smt, SrkZ3, Linear, Polynomial, Interpretation, SrkApron, Polyhedron, SrkSimplify, Abstract, Nonlinear, CoordinateSystem, Wedge, Quantifier, Iteration, Transition, BigO
  BuildDepends:     batteries, ppx_deriving, ppx_deriving.show, ppx_deriving.ord, gmp, camlidl, apron, Z3, ocrs, ntl
  XMETADescription: Symbolic Reasoning Kit

Executable test_srk
  Build$:         flag(tests)
  Path:           srk/src
  MainIs:         test_srk.ml
  BuildDepends:   batteries, ppx_deriving, ppx_deriving.ord, gmp, camlidl, apron, apron.boxMPQ, apron.octMPQ, apron.polkaMPQ, Z3, oUnit, ocrs, ntl
  CompiledObject: native
  Install:        false

Executable bigtop
  Build$:         flag(tests)
  Path:           srk/src
  MainIs:         bigtop.ml
  BuildDepends:   batteries, ppx_deriving, ppx_deriving.ord, gmp, camlidl, apron, apron.boxMPQ, apron.octMPQ, apron.polkaMPQ, Z3, ocrs, ntl
  CompiledObject: native
  Install:        false

Library apak
  Path:             apak
  FindlibName:      apak
  Pack:             true
<<<<<<< HEAD
  Modules:          WeakDynArray, Dll, Enumeration, EvalLink, ExtGraph, Fixpoint,Ka, Lattice, Loop, Monoid, Pathexp, Persistent, RecGraph, Semilattice, Sese, Sig, Tagged, Putil
  BuildDepends:     batteries, ppx_deriving, ppx_deriving.show, ppx_deriving.ord, ocamlgraph, Z3, mathsat, ark
=======
  Modules:          Dll, Enumeration, EvalLink, ExtGraph, Fixpoint,Ka, Lattice, Loop, Monoid, Pathexp, Persistent, RecGraph, Semilattice, Sese, Sig, Tagged, Putil
  BuildDepends:     batteries, ppx_deriving, ppx_deriving.show, ppx_deriving.ord, ocamlgraph, Z3, srk
>>>>>>> ad5bb975
  Install:          false
  XMETADescription: Algebraic Program Analysis Kit

Executable test_apak
  Build$:       flag(tests)
  Path:         apak
  MainIs:       test_apak.ml
  BuildDepends: batteries, ppx_deriving, ppx_deriving.show, ppx_deriving.ord, ocamlgraph, Z3, apron, apron.boxMPQ, apron.octMPQ, apron.polkaMPQ, srk, oUnit
  CompiledObject: native
  Install:      false

Library pa
  Path:       pa
  Pack:       true
  FindlibName:      pa
  InternalModules:  PaSmt, PaFormula, Struct, PredicateAutomata
  BuildDepends: batteries, ppx_deriving, ppx_deriving.show, ppx_deriving.ord, srk, Z3
  Install:          false
  XMETADescription: Predicate Automata tools

Executable test_patools
  Path:         patools
  MainIs:       test_patools.ml
  BuildDepends: batteries, ppx_deriving, ppx_deriving.show, ppx_deriving.ord, srk, Z3, apron, apron.boxMPQ, apron.octMPQ, apron.polkaMPQ, pa, oUnit
  Install:      false
  CompiledObject: native

Executable patools
  Path:       patools
  BuildDepends: batteries, ppx_deriving, ppx_deriving.show, ppx_deriving.ord, srk, Z3, apron, apron.boxMPQ, apron.octMPQ, apron.polkaMPQ, pa
  MainIs: patools.ml
  CCOpt: -annot
  CompiledObject: native

Executable duet
  Path:           duet
  MainIs:         duet.ml
  BuildDepends:   batteries, ppx_deriving, ppx_deriving.show, ppx_deriving.ord, gmp, camlidl, apron, apron.boxMPQ, apron.octMPQ, apron.polkaMPQ, Z3, srk, apak, cil, cil.default-features, pa, ocrs
  CompiledObject: native
  Install:        false

Executable cca
  Path:           cca
  MainIs:         cca.ml
  BuildDepends:   batteries, ppx_deriving, ppx_deriving.show, ppx_deriving.ord, gmp, camlidl, apron, apron.boxMPQ, apron.octMPQ, apron.polkaMPQ, Z3, srk, apak, cil, cil.default-features, pa, ocrs
  CompiledObject: native
  Install:        false

Test apak
  Command:   $test_apak
  TestTools: test_apak
  run$:      flag(tests)

Test srk
  Command:   $test_srk
  TestTools: test_srk
  run$:      flag(tests)

Test patools
  Command:   $test_patools
  TestTools: test_patools
  run$:      flag(tests)

Test regression
  Command:   ./regression.sh run pa coarsen hdfg chdfg proofspace cra
  TestTools: duet
  run$:      flag(tests)

Document API
  Title: API reference for Srk
  Type: OCamlbuild (0.4)
  XOCamlbuildPath: .
  XOCamlbuildLibraries: srk, apak<|MERGE_RESOLUTION|>--- conflicted
+++ resolved
@@ -36,13 +36,9 @@
   Path:             apak
   FindlibName:      apak
   Pack:             true
-<<<<<<< HEAD
   Modules:          WeakDynArray, Dll, Enumeration, EvalLink, ExtGraph, Fixpoint,Ka, Lattice, Loop, Monoid, Pathexp, Persistent, RecGraph, Semilattice, Sese, Sig, Tagged, Putil
   BuildDepends:     batteries, ppx_deriving, ppx_deriving.show, ppx_deriving.ord, ocamlgraph, Z3, mathsat, ark
-=======
-  Modules:          Dll, Enumeration, EvalLink, ExtGraph, Fixpoint,Ka, Lattice, Loop, Monoid, Pathexp, Persistent, RecGraph, Semilattice, Sese, Sig, Tagged, Putil
   BuildDepends:     batteries, ppx_deriving, ppx_deriving.show, ppx_deriving.ord, ocamlgraph, Z3, srk
->>>>>>> ad5bb975
   Install:          false
   XMETADescription: Algebraic Program Analysis Kit
 
