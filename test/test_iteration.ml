open OUnit
open Abstract
open Syntax
open SrkApron
open Test_pervasives

module QQMatrix = Linear.QQMatrix
module SP = struct
  include Iteration.MakeDomain(Iteration.ProductWedge
                                 (SolvablePolynomial.SolvablePolynomial)
                                 (Iteration.WedgeGuard))
  let star srk symbols phi = closure (abstract srk symbols phi)
end
module SPPR = struct
  include Iteration.MakeDomain(Iteration.ProductWedge
                                 (SolvablePolynomial.SolvablePolynomialPeriodicRational)
                                 (Iteration.WedgeGuard))
  let star srk symbols phi = closure (abstract srk symbols phi)
end

let assert_implies_nonlinear phi psi =
  match Wedge.is_sat srk (mk_and srk [phi; mk_not srk psi]) with
  | `Unsat -> ()
  | `Sat | `Unknown ->
    assert_failure (Printf.sprintf "%s\ndoes not imply\n%s"
                      (Formula.show srk phi)
                      (Formula.show srk psi))

let tr_symbols = [(wsym,wsym');(xsym,xsym');(ysym,ysym');(zsym,zsym')]

let prepost () =
  let phi =
    let open Infix in
    (int 0) <= x && x <= x'
  in
  let closure =
    let open Infix in
    !(x = x')
    && SP.star srk tr_symbols phi
  in
  assert_implies closure (Ctx.mk_leq (int 0) x);
  assert_implies closure (Ctx.mk_leq (int 0) x')

let simple_induction () =
  let phi =
    let open Infix in
    w' = w + (int 1)
    && x' = x + (int 2)
    && y' = y + z
    && z = (int 3)
  in
  let closure = SP.star srk tr_symbols phi in
  let result =
    let open Infix in
    (int 2)*(w' - w) = x' - x
    && (w' - w) + (x' - x) = (y' - y)
  in
  assert_implies closure result

let count_by_1 () =
  let tr_symbols = [(xsym,xsym')] in
  let phi =
    let open Infix in
    x' = x + (int 1)
    && x < y
  in
  let closure =
    let open Infix in
    x = (int 0)
    && SP.star srk tr_symbols phi
    && y <= x'
    && (int 0) <= y
  in
  let result =
    let open Infix in
    x' = y
  in
  assert_implies closure result

let count_by_2 () =
  let tr_symbols = [(xsym,xsym')] in
  let phi =
    let open Infix in
    x' = x + (int 2)
    && x < y
  in
  let closure =
    let open Infix in
    x = (int 0)
    && SP.star srk tr_symbols phi
    && y <= x'
    && (int 0) <= y
  in
  let result =
    let open Infix in
    x' = y
  in
  let y_even =
    let open Infix in
    y = (int 2) * z
  in
  assert_not_implies closure result;
  assert_implies (mk_and srk [closure; y_even]) result

let stratified1 () =
  let tr_symbols = [(xsym,xsym');(ysym,ysym')] in
  let phi =
    let open Infix in
    x' = x + (int 1)
    && y' = y + z
  in
  let closure = SP.star srk tr_symbols phi in
  let result =
    let open Infix in
    z*(x' - x) = (y' - y)
  in
  assert_implies closure result

let stratified2 () =
  let tr_symbols = [(xsym,xsym');(ysym,ysym')] in
  let phi =
    let open Infix in
    x' = x + (int 1)
    && y' = y + x
  in
  let closure =
    let open Infix in
    x = (int 0)
    && y = (int 0)
    && SP.star srk tr_symbols phi
  in
  let result =
    let open Infix in
    (int 2)*y' = x'*(x' - (int 1))
  in
  assert_implies closure result

let count_by_k () =
  let tr_symbols = [(xsym,xsym')] in
  let phi =
    let open Infix in
    x' = x + z
    && x < y
  in
  let closure =
    let open Infix in
    x = (int 0)
    && (int 1) <= z
    && SP.star srk tr_symbols phi
    && y <= x'
  in
  let result =
    let open Infix in
    x' <= (int 100) * z
  in
  let z_div_y =
    let open Infix in
    y = (int 100) * z
  in
  assert_not_implies closure result;
  assert_implies (mk_and srk [closure; z_div_y]) result

let ineq1 () =
  let phi =
    let open Infix in
    z' = z + (int 1)
    && ((x' = x + (int 1) && y' = y)
        || (x' = x && y' = y + (int 1)))
  in
  let closure =
    let open Infix in
    x = (int 0)
    && y = (int 0)
    && z = (int 0)
    && SP.star srk tr_symbols phi
  in
  let result =
    let open Infix in
    x' + y' = z'
    && x' <= z'
    && y' <= z'
    && (int 0) <= x'
    && (int 0) <= y'
  in
  assert_implies closure result

let ineq2 () =
  let phi =
    let open Infix in
    x' = x + (int 1)
    && ((y' = y + (int 1) || y' = y + (int 10)))
  in
  let closure =
    let open Infix in
    x = (int 0)
    && y = (int 0)
    && SP.star srk tr_symbols phi
  in
  let result =
    let open Infix in
    x' <= y'
    && y' <= (int 10) * x'
  in
  assert_implies closure result

let stratified_ineq1 () =
  let phi =
    let open Infix in
    x' = x + (int 1)
    && (int 0) <= x
    && ((y' = y + (int 1) || y' = y + x + (int 1)))
  in
  let closure =
    let open Infix in
    x = (int 0)
    && y = (int 0)
    && SP.star srk tr_symbols phi
  in
  let result =
    let open Infix in
    x' <= y'
    && (int 2)*y' <= x'*(x' + (int 1))
    && (int 0) <= x'
  in
  assert_implies closure result

let periodic_rational1 () =
  let open Infix in
  let phi =
    x' = x + (int 1)
    && y' = z
    && z' = (int 0) - y
  in
  let closure =
    x = (int 0)
    && y = (int 42)
    && SPPR.star srk tr_symbols phi
  in
  assert_implies closure (!(x' = int 8) || y' = (int 42));
  assert_implies closure (!(x' = int 15) || z' = (int 42))

let periodic_rational2 () =
  let open Infix in
  let phi =
    x' = x + (int 1)
    && x < (int 31)
    && y' = z
    && z' = z - y
  in
  let closure =
    x = (int 0)
    && y = (int 42)
    && z = (int 24)
    && SPPR.star srk tr_symbols phi
    && (int 31) <= x'
  in
  assert_implies closure (z' = (int (-18)))

let periodic_rational3 () =
  let open Infix in
  let phi =
    w' = w + (int 1)
    && x' = y
    && y' = z
    && z' = x + (int 1)
  in
  let closure =
    w = (int 0)
    && x = (int 0)
    && y = (int 0)
    && z = (int 0)
    && SPPR.star srk tr_symbols phi
  in
  assert_implies closure (!(w' = (int 9)) || x' = (int 3));
  assert_implies closure (!(w' = (int 10)) || x' = (int 3));
  assert_implies closure (!(w' = (int 11)) || x' = (int 3));
  assert_implies closure (!(w' = (int 12)) || x' = (int 4))

let periodic_rational4 () =
  let open Infix in
  let phi =
    w' = w + (int 1)
    && x' = y
    && y' = z
    && z' = x + w
  in
  let closure =
    w = (int 0)
    && x = (int 0)
    && y = (int 0)
    && z = (int 0)
    && SPPR.star srk tr_symbols phi
  in
  assert_implies closure (!(w' = (int 0)) || (x'-z') = (int 0));
  assert_implies closure (!(w' = (int 1)) || (x'-z') = (int 0));
  assert_implies closure (!(w' = (int 2)) || (x'-z') = (int (-1)));
  assert_implies closure (!(w' = (int 3)) || (x'-z') = (int (-2)));
  assert_implies closure (!(w' = (int 4)) || (x'-z') = (int (-2)));

  assert_implies closure (!(w' = (int 0)) || z' = (int 0));
  assert_implies closure (!(w' = (int 1)) || z' = (int 0));
  assert_implies closure (!(w' = (int 2)) || z' = (int 1));
  assert_implies closure (!(w' = (int 3)) || z' = (int 2));
  assert_implies closure (!(w' = (int 4)) || z' = (int 3));

  assert_implies closure (!(w' = (int 9)) || x' = (int 9));
  assert_implies closure (!(w' = (int 10)) || x' = (int 12));
  assert_implies closure (!(w' = (int 11)) || x' = (int (15)));
  ()

let periodic_rational5 () =
  let open Infix in
  let phi =
    w' = w + (int 1)
    && x' = w
    && y' = x
    && z' = y
  in
  let closure =
    w = (int 0)
    && x = (int 3)
    && y = (int 2)
    && z = (int 1)
    && SPPR.star srk tr_symbols phi
  in
  assert_implies closure (!(w' = (int 1)) || z' = (int 2));
  assert_implies closure (!(w' = (int 2)) || z' = (int 3));
  assert_implies closure (!(w' = (int 3)) || z' = (int 0));
  assert_implies closure (!(w' = (int 4)) || z' = (int 1))

let single_path_test () =
  let tr_symbols = [(xsym,xsym');(ysym,ysym')] in
 let phi =
    let open Infix in
    (*(y' = (int 1) && x' = x + (int 6)) || (y' = (int 10) && x' = x + (int 18)) || (y' = y + (int 5) && x' = (int 3))*)
    (x' = (int 0) && x' = x - (int 1) && y'= y - (int 1)) || (x' = (int 2) &&  x' = x + (int 2) && y'=y+(int 2)) || (x' = x + (int 1) && (y' = y + (int 1))) || ((x' = (int 100)) && (y' = y + (int 1)))
    (*(y' = y + (int 1) && (x' = x + (int 1))) || ((y' = x) && x' = x + (int 1))*)
    (*(y' = y + (int 1) && (x' = x + (int 1))) || ((y' = x))*)
    (*y' = y + (int 1) && y' = y + (int 2)*)
    (*(y' = y + (int 1) && y' = (int 3)) || (y' = y + (int 4) && y' = (int 5))*)
    (*(int 2) * x' + y' = (int 2) * x + y*)
  in
  let psi =
    let open Infix in
    y' + x' = (int 1)
  in
  let exp = Vas.exp srk tr_symbols (int 10) (Vas.abstract srk tr_symbols phi) in
  let open Infix in
  assert_implies (exp && x = y) ((!(x' < (int 100)) || x' = y'));
  ()
  (*assert_equiv_formula (Vas.gamma srk (Vas.abstract srk tr_symbols phi) tr_symbols) psi*)
  (*Log.errorf "VAS IS HERE _____________ %a" (Formula.pp srk) exp;
    assert true*)

let single_path_test2 () =
  let tr_symbols = [(xsym,xsym');(ysym,ysym')] in
  let open Vass in
  let open Vas in
  let phi =
    let open Infix in
    (*(y' = (int 1) && x' = x + (int 6)) || (y' = (int 10) && x' = x + (int 18)) || (y' = y + (int 5) && x' = (int 3))*)
    (*(x' = (int 0) && x' = x - (int 1) && y'= y - (int 1)) || (x' = (int 2) &&  x' = x + (int 2) && y'=y+(int 2)) || (x' = x + (int 1) && (y' = y + (int 1))) || ((x' = (int 100)) && (y' = y + (int 1)))*)
    (*(y' = y + (int 1) && (x' = x + (int 1))) || ((y' = x) && x' = x + (int 1))*)
    ((y' = y + (int 3) && (x' = x + (int 2))) || (y' = y + (int 1) && x' = (int 4)))
    (*y' = y + (int 1) && y' = (int 3) && x + y = (int 3) && x' + y' = (int 5)*)
    (*(y' = y + (int 1) && y' = (int 3)) || (y' = y + (int 4) && y' = (int 5))*)
    (*(int 2) * x' + y' = (int 2) * x + y*)
  in
  let psi =
    let open Infix in
    y' + x' = (int 1)
  in
  let vas = (Vas.abstract srk tr_symbols phi) in
  Log.errorf "Final VAS: %a"  (Formula.pp srk) (Vas.exp srk tr_symbols (int 10) vas );
  let open Infix in
  assert true



let suite = "Iteration" >::: [
    (*"prepost" >:: prepost;
    "simple_induction" >:: simple_induction;
    "count_by_1" >:: count_by_1;
    "count_by_2" >:: count_by_2;
    "stratified1" >:: stratified1;
    "stratified2" >:: stratified2;
    "count_by_k" >:: count_by_k;
    "ineq1" >:: ineq1;
    "ineq2" >:: ineq2;
    "stratified_ineq1" >:: stratified_ineq1;
    "periodic_rational1" >:: periodic_rational1;
    "periodic_rational2" >:: periodic_rational2;
    "periodic_rational3" >:: periodic_rational3;
    "periodic_rational4" >:: periodic_rational4;
<<<<<<< HEAD
    "periodic_rational5" >:: periodic_rational5;
    (*    "single_path_test" >:: single_path_test;*)
=======
    "periodic_rational5" >:: periodic_rational5;*)
    "single_path_test2" >:: single_path_test2;
>>>>>>> b8227579
  ]<|MERGE_RESOLUTION|>--- conflicted
+++ resolved
@@ -328,57 +328,9 @@
   assert_implies closure (!(w' = (int 3)) || z' = (int 0));
   assert_implies closure (!(w' = (int 4)) || z' = (int 1))
 
-let single_path_test () =
-  let tr_symbols = [(xsym,xsym');(ysym,ysym')] in
- let phi =
-    let open Infix in
-    (*(y' = (int 1) && x' = x + (int 6)) || (y' = (int 10) && x' = x + (int 18)) || (y' = y + (int 5) && x' = (int 3))*)
-    (x' = (int 0) && x' = x - (int 1) && y'= y - (int 1)) || (x' = (int 2) &&  x' = x + (int 2) && y'=y+(int 2)) || (x' = x + (int 1) && (y' = y + (int 1))) || ((x' = (int 100)) && (y' = y + (int 1)))
-    (*(y' = y + (int 1) && (x' = x + (int 1))) || ((y' = x) && x' = x + (int 1))*)
-    (*(y' = y + (int 1) && (x' = x + (int 1))) || ((y' = x))*)
-    (*y' = y + (int 1) && y' = y + (int 2)*)
-    (*(y' = y + (int 1) && y' = (int 3)) || (y' = y + (int 4) && y' = (int 5))*)
-    (*(int 2) * x' + y' = (int 2) * x + y*)
-  in
-  let psi =
-    let open Infix in
-    y' + x' = (int 1)
-  in
-  let exp = Vas.exp srk tr_symbols (int 10) (Vas.abstract srk tr_symbols phi) in
-  let open Infix in
-  assert_implies (exp && x = y) ((!(x' < (int 100)) || x' = y'));
-  ()
-  (*assert_equiv_formula (Vas.gamma srk (Vas.abstract srk tr_symbols phi) tr_symbols) psi*)
-  (*Log.errorf "VAS IS HERE _____________ %a" (Formula.pp srk) exp;
-    assert true*)
-
-let single_path_test2 () =
-  let tr_symbols = [(xsym,xsym');(ysym,ysym')] in
-  let open Vass in
-  let open Vas in
-  let phi =
-    let open Infix in
-    (*(y' = (int 1) && x' = x + (int 6)) || (y' = (int 10) && x' = x + (int 18)) || (y' = y + (int 5) && x' = (int 3))*)
-    (*(x' = (int 0) && x' = x - (int 1) && y'= y - (int 1)) || (x' = (int 2) &&  x' = x + (int 2) && y'=y+(int 2)) || (x' = x + (int 1) && (y' = y + (int 1))) || ((x' = (int 100)) && (y' = y + (int 1)))*)
-    (*(y' = y + (int 1) && (x' = x + (int 1))) || ((y' = x) && x' = x + (int 1))*)
-    ((y' = y + (int 3) && (x' = x + (int 2))) || (y' = y + (int 1) && x' = (int 4)))
-    (*y' = y + (int 1) && y' = (int 3) && x + y = (int 3) && x' + y' = (int 5)*)
-    (*(y' = y + (int 1) && y' = (int 3)) || (y' = y + (int 4) && y' = (int 5))*)
-    (*(int 2) * x' + y' = (int 2) * x + y*)
-  in
-  let psi =
-    let open Infix in
-    y' + x' = (int 1)
-  in
-  let vas = (Vas.abstract srk tr_symbols phi) in
-  Log.errorf "Final VAS: %a"  (Formula.pp srk) (Vas.exp srk tr_symbols (int 10) vas );
-  let open Infix in
-  assert true
-
-
 
 let suite = "Iteration" >::: [
-    (*"prepost" >:: prepost;
+    "prepost" >:: prepost;
     "simple_induction" >:: simple_induction;
     "count_by_1" >:: count_by_1;
     "count_by_2" >:: count_by_2;
@@ -392,11 +344,5 @@
     "periodic_rational2" >:: periodic_rational2;
     "periodic_rational3" >:: periodic_rational3;
     "periodic_rational4" >:: periodic_rational4;
-<<<<<<< HEAD
-    "periodic_rational5" >:: periodic_rational5;
-    (*    "single_path_test" >:: single_path_test;*)
-=======
-    "periodic_rational5" >:: periodic_rational5;*)
-    "single_path_test2" >:: single_path_test2;
->>>>>>> b8227579
+    "periodic_rational5" >:: periodic_rational5
   ]