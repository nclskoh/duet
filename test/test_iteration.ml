open OUnit
open Abstract
open Syntax
open SrkApron
open Test_pervasives

module QQMatrix = Linear.QQMatrix
module SP = struct
  include Iteration.MakeDomain(Iteration.ProductWedge
                                 (SolvablePolynomial.SolvablePolynomial)
                                 (Iteration.WedgeGuard))
  let star srk symbols phi = closure (abstract srk symbols phi)
end
module SPPR = struct
  include Iteration.MakeDomain(Iteration.ProductWedge
                                 (SolvablePolynomial.SolvablePolynomialPeriodicRational)
                                 (Iteration.WedgeGuard))
  let star srk symbols phi = closure (abstract srk symbols phi)
end

let assert_implies_nonlinear phi psi =
  match Wedge.is_sat srk (mk_and srk [phi; mk_not srk psi]) with
  | `Unsat -> ()
  | `Sat | `Unknown ->
    assert_failure (Printf.sprintf "%s\ndoes not imply\n%s"
                      (Formula.show srk phi)
                      (Formula.show srk psi))

let tr_symbols = [(wsym,wsym');(xsym,xsym');(ysym,ysym');(zsym,zsym')]

let prepost () =
  let phi =
    let open Infix in
    (int 0) <= x && x <= x'
  in
  let closure =
    let open Infix in
    !(x = x')
    && SP.star srk tr_symbols phi
  in
  assert_implies closure (Ctx.mk_leq (int 0) x);
  assert_implies closure (Ctx.mk_leq (int 0) x')

let simple_induction () =
  let phi =
    let open Infix in
    w' = w + (int 1)
    && x' = x + (int 2)
    && y' = y + z
    && z = (int 3)
  in
  let closure = SP.star srk tr_symbols phi in
  let result =
    let open Infix in
    (int 2)*(w' - w) = x' - x
    && (w' - w) + (x' - x) = (y' - y)
  in
  assert_implies closure result

let count_by_1 () =
  let tr_symbols = [(xsym,xsym')] in
  let phi =
    let open Infix in
    x' = x + (int 1)
    && x < y
  in
  let closure =
    let open Infix in
    x = (int 0)
    && SP.star srk tr_symbols phi
    && y <= x'
    && (int 0) <= y
  in
  let result =
    let open Infix in
    x' = y
  in
  assert_implies closure result

let count_by_2 () =
  let tr_symbols = [(xsym,xsym')] in
  let phi =
    let open Infix in
    x' = x + (int 2)
    && x < y
  in
  let closure =
    let open Infix in
    x = (int 0)
    && SP.star srk tr_symbols phi
    && y <= x'
    && (int 0) <= y
  in
  let result =
    let open Infix in
    x' = y
  in
  let y_even =
    let open Infix in
    y = (int 2) * z
  in
  assert_not_implies closure result;
  assert_implies (mk_and srk [closure; y_even]) result

let stratified1 () =
  let tr_symbols = [(xsym,xsym');(ysym,ysym')] in
  let phi =
    let open Infix in
    x' = x + (int 1)
    && y' = y + z
  in
  let closure = SP.star srk tr_symbols phi in
  let result =
    let open Infix in
    z*(x' - x) = (y' - y)
  in
  assert_implies closure result

let stratified2 () =
  let tr_symbols = [(xsym,xsym');(ysym,ysym')] in
  let phi =
    let open Infix in
    x' = x + (int 1)
    && y' = y + x
  in
  let closure =
    let open Infix in
    x = (int 0)
    && y = (int 0)
    && SP.star srk tr_symbols phi
  in
  let result =
    let open Infix in
    (int 2)*y' = x'*(x' - (int 1))
  in
  assert_implies closure result

let count_by_k () =
  let tr_symbols = [(xsym,xsym')] in
  let phi =
    let open Infix in
    x' = x + z
    && x < y
  in
  let closure =
    let open Infix in
    x = (int 0)
    && (int 1) <= z
    && SP.star srk tr_symbols phi
    && y <= x'
  in
  let result =
    let open Infix in
    x' <= (int 100) * z
  in
  let z_div_y =
    let open Infix in
    y = (int 100) * z
  in
  assert_not_implies closure result;
  assert_implies (mk_and srk [closure; z_div_y]) result

let ineq1 () =
  let phi =
    let open Infix in
    z' = z + (int 1)
    && ((x' = x + (int 1) && y' = y)
        || (x' = x && y' = y + (int 1)))
  in
  let closure =
    let open Infix in
    x = (int 0)
    && y = (int 0)
    && z = (int 0)
    && SP.star srk tr_symbols phi
  in
  let result =
    let open Infix in
    x' + y' = z'
    && x' <= z'
    && y' <= z'
    && (int 0) <= x'
    && (int 0) <= y'
  in
  assert_implies closure result

let ineq2 () =
  let phi =
    let open Infix in
    x' = x + (int 1)
    && ((y' = y + (int 1) || y' = y + (int 10)))
  in
  let closure =
    let open Infix in
    x = (int 0)
    && y = (int 0)
    && SP.star srk tr_symbols phi
  in
  let result =
    let open Infix in
    x' <= y'
    && y' <= (int 10) * x'
  in
  assert_implies closure result

let stratified_ineq1 () =
  let phi =
    let open Infix in
    x' = x + (int 1)
    && (int 0) <= x
    && ((y' = y + (int 1) || y' = y + x + (int 1)))
  in
  let closure =
    let open Infix in
    x = (int 0)
    && y = (int 0)
    && SP.star srk tr_symbols phi
  in
  let result =
    let open Infix in
    x' <= y'
    && (int 2)*y' <= x'*(x' + (int 1))
    && (int 0) <= x'
  in
  assert_implies closure result

let periodic_rational1 () =
  let open Infix in
  let phi =
    x' = x + (int 1)
    && y' = z
    && z' = (int 0) - y
  in
  let closure =
    x = (int 0)
    && y = (int 42)
    && SPPR.star srk tr_symbols phi
  in
  assert_implies closure (!(x' = int 8) || y' = (int 42));
  assert_implies closure (!(x' = int 15) || z' = (int 42))

let periodic_rational2 () =
  let open Infix in
  let phi =
    x' = x + (int 1)
    && x < (int 31)
    && y' = z
    && z' = z - y
  in
  let closure =
    x = (int 0)
    && y = (int 42)
    && z = (int 24)
    && SPPR.star srk tr_symbols phi
    && (int 31) <= x'
  in
  assert_implies closure (z' = (int (-18)))

let periodic_rational3 () =
  let open Infix in
  let phi =
    w' = w + (int 1)
    && x' = y
    && y' = z
    && z' = x + (int 1)
  in
  let closure =
    w = (int 0)
    && x = (int 0)
    && y = (int 0)
    && z = (int 0)
    && SPPR.star srk tr_symbols phi
  in
  assert_implies closure (!(w' = (int 9)) || x' = (int 3));
  assert_implies closure (!(w' = (int 10)) || x' = (int 3));
  assert_implies closure (!(w' = (int 11)) || x' = (int 3));
  assert_implies closure (!(w' = (int 12)) || x' = (int 4))

let periodic_rational4 () =
  let open Infix in
  let phi =
    w' = w + (int 1)
    && x' = y
    && y' = z
    && z' = x + w
  in
  let closure =
    w = (int 0)
    && x = (int 0)
    && y = (int 0)
    && z = (int 0)
    && SPPR.star srk tr_symbols phi
  in
  assert_implies closure (!(w' = (int 0)) || (x'-z') = (int 0));
  assert_implies closure (!(w' = (int 1)) || (x'-z') = (int 0));
  assert_implies closure (!(w' = (int 2)) || (x'-z') = (int (-1)));
  assert_implies closure (!(w' = (int 3)) || (x'-z') = (int (-2)));
  assert_implies closure (!(w' = (int 4)) || (x'-z') = (int (-2)));

  assert_implies closure (!(w' = (int 0)) || z' = (int 0));
  assert_implies closure (!(w' = (int 1)) || z' = (int 0));
  assert_implies closure (!(w' = (int 2)) || z' = (int 1));
  assert_implies closure (!(w' = (int 3)) || z' = (int 2));
  assert_implies closure (!(w' = (int 4)) || z' = (int 3));

  assert_implies closure (!(w' = (int 9)) || x' = (int 9));
  assert_implies closure (!(w' = (int 10)) || x' = (int 12));
  assert_implies closure (!(w' = (int 11)) || x' = (int (15)));
  ()

let periodic_rational5 () =
  let open Infix in
  let phi =
    w' = w + (int 1)
    && x' = w
    && y' = x
    && z' = y
  in
  let closure =
    w = (int 0)
    && x = (int 3)
    && y = (int 2)
    && z = (int 1)
    && SPPR.star srk tr_symbols phi
  in
  assert_implies closure (!(w' = (int 1)) || z' = (int 2));
  assert_implies closure (!(w' = (int 2)) || z' = (int 3));
  assert_implies closure (!(w' = (int 3)) || z' = (int 0));
  assert_implies closure (!(w' = (int 4)) || z' = (int 1))

let single_path_test () =
  let tr_symbols = [(xsym,xsym');(ysym,ysym')] in
 let phi =
    let open Infix in
    (*(y' = (int 1) && x' = x + (int 6)) || (y' = (int 10) && x' = x + (int 18)) || (y' = y + (int 5) && x' = (int 3))*)
    (x' = (int 0) && x' = x - (int 1) && y'= y - (int 1)) || (x' = (int 2) &&  x' = x + (int 2) && y'=y+(int 2)) || (x' = x + (int 1) && (y' = y + (int 1))) || ((x' = (int 100)) && (y' = y + (int 1)))
    (*(y' = y + (int 1) && (x' = x + (int 1))) || ((y' = x) && x' = x + (int 1))*)
    (*(y' = y + (int 1) && (x' = x + (int 1))) || ((y' = x))*)
    (*y' = y + (int 1) && y' = y + (int 2)*)
    (*(y' = y + (int 1) && y' = (int 3)) || (y' = y + (int 4) && y' = (int 5))*)
    (*(int 2) * x' + y' = (int 2) * x + y*)
  in
  let psi =
    let open Infix in
    y' + x' = (int 1)
  in
  let exp = Mdvas.exp srk tr_symbols (int 10) (Mdvas.abstract srk tr_symbols phi) in
  let open Infix in
  assert_implies (exp && x = y) ((!(x' < (int 100)) || x' = y'));
  ()
  (*assert_equiv_formula (Mdvas.gamma srk (Mdvas.abstract srk tr_symbols phi) tr_symbols) psi*)
  (*Log.errorf "VAS IS HERE _____________ %a" (Formula.pp srk) exp;
    assert true*)

let single_path_test2 () =
  let tr_symbols = [(xsym,xsym');(ysym,ysym')] in
  let open Vass.Vassnew in
  let open Mdvas in
  let phi =
    let open Infix in
    (*(y' = (int 1) && x' = x + (int 6)) || (y' = (int 10) && x' = x + (int 18)) || (y' = y + (int 5) && x' = (int 3))*)
    (*(x' = (int 0) && x' = x - (int 1) && y'= y - (int 1)) || (x' = (int 2) &&  x' = x + (int 2) && y'=y+(int 2)) || (x' = x + (int 1) && (y' = y + (int 1))) || ((x' = (int 100)) && (y' = y + (int 1)))*)
    (*(y' = y + (int 1) && (x' = x + (int 1))) || ((y' = x) && x' = x + (int 1))*)
<<<<<<< HEAD
    (y' = y + (int 0) && (x' = x + (int 0)) && x' + y' = (int 0) && x' = (int 0))
=======
    ((y' = y + (int 3) && (x' = x + (int 2))) || (y' = y + (int 1) && x' = (int 4)))
>>>>>>> 47584f71
    (*y' = y + (int 1) && y' = (int 3) && x + y = (int 3) && x' + y' = (int 5)*)
    (*(y' = y + (int 1) && y' = (int 3)) || (y' = y + (int 4) && y' = (int 5))*)
    (*(int 2) * x' + y' = (int 2) * x + y*)
  in
  let psi =
    let open Infix in
    y' + x' = (int 1)
  in
  let vas = (Mdvas.abstract srk tr_symbols phi) in
<<<<<<< HEAD
  Log.errorf "Final VAS: %a"  (Formula.pp srk) (Mdvas.gamma srk vas tr_symbols);
=======
  Log.errorf "Final VAS: %a"  (Formula.pp srk) (Mdvas.exp srk tr_symbols (int 10) vas );
>>>>>>> 47584f71
  let open Infix in
  assert true



let suite = "Iteration" >::: [
    (*"prepost" >:: prepost;
    "simple_induction" >:: simple_induction;
    "count_by_1" >:: count_by_1;
    "count_by_2" >:: count_by_2;
    "stratified1" >:: stratified1;
    "stratified2" >:: stratified2;
    "count_by_k" >:: count_by_k;
    "ineq1" >:: ineq1;
    "ineq2" >:: ineq2;
    "stratified_ineq1" >:: stratified_ineq1;
    "periodic_rational1" >:: periodic_rational1;
    "periodic_rational2" >:: periodic_rational2;
    "periodic_rational3" >:: periodic_rational3;
    "periodic_rational4" >:: periodic_rational4;
    "periodic_rational5" >:: periodic_rational5;*)
    "single_path_test2" >:: single_path_test2;
  ]<|MERGE_RESOLUTION|>--- conflicted
+++ resolved
@@ -361,11 +361,7 @@
     (*(y' = (int 1) && x' = x + (int 6)) || (y' = (int 10) && x' = x + (int 18)) || (y' = y + (int 5) && x' = (int 3))*)
     (*(x' = (int 0) && x' = x - (int 1) && y'= y - (int 1)) || (x' = (int 2) &&  x' = x + (int 2) && y'=y+(int 2)) || (x' = x + (int 1) && (y' = y + (int 1))) || ((x' = (int 100)) && (y' = y + (int 1)))*)
     (*(y' = y + (int 1) && (x' = x + (int 1))) || ((y' = x) && x' = x + (int 1))*)
-<<<<<<< HEAD
-    (y' = y + (int 0) && (x' = x + (int 0)) && x' + y' = (int 0) && x' = (int 0))
-=======
     ((y' = y + (int 3) && (x' = x + (int 2))) || (y' = y + (int 1) && x' = (int 4)))
->>>>>>> 47584f71
     (*y' = y + (int 1) && y' = (int 3) && x + y = (int 3) && x' + y' = (int 5)*)
     (*(y' = y + (int 1) && y' = (int 3)) || (y' = y + (int 4) && y' = (int 5))*)
     (*(int 2) * x' + y' = (int 2) * x + y*)
@@ -375,11 +371,7 @@
     y' + x' = (int 1)
   in
   let vas = (Mdvas.abstract srk tr_symbols phi) in
-<<<<<<< HEAD
-  Log.errorf "Final VAS: %a"  (Formula.pp srk) (Mdvas.gamma srk vas tr_symbols);
-=======
   Log.errorf "Final VAS: %a"  (Formula.pp srk) (Mdvas.exp srk tr_symbols (int 10) vas );
->>>>>>> 47584f71
   let open Infix in
   assert true
 
