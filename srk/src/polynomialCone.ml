open Polynomial
open BatPervasives
<<<<<<< HEAD

module L = Log.Make(struct let name = "srk.polynomialCone" end)
open L

(* let _ = (L.my_verbosity_level := `trace) *)
=======
include Log.Make(struct let name = "srk.polynomialCone" end)
>>>>>>> f5a46151

type t = Rewrite.t * QQXs.t BatList.t
module V = Linear.QQVector

let pp_dim formatter i =
  let rec to_string i =
    if i = -1 then "1" else
    if i < 26 then
      Char.escaped (Char.chr (97 + i))
    else
      (to_string (i/26)) ^ (Char.escaped (Char.chr (97 + (i mod 26))))
  in
  Format.pp_print_string formatter (to_string i)

<<<<<<< HEAD
let pp pp_dim formatter pc =
  let ideal, cone = pc in
  Format.pp_print_string formatter "Ideal: ";
  Rewrite.pp pp_dim formatter ideal;
  Format.pp_print_string formatter "Cone: ";
  SrkUtil.pp_print_list (QQXs.pp pp_dim) formatter cone
=======
(* test equality using the equal function not the pretty printing *)
let pp pp_dim formatter pc =
  try
    let ideal, cone = pc in
    Format.pp_print_string formatter "Ideal: ";
    Rewrite.pp pp_dim formatter ideal;
    Format.pp_print_string formatter " ";
    Format.pp_print_string formatter "Cone: ";
    SrkUtil.pp_print_list (QQXs.pp pp_dim) formatter cone
  with _ -> Format.printf "error in pp_dim cannot find associated symbol of dim"
>>>>>>> f5a46151

let get_ideal (ideal, _) = ideal

(* let pp_dim srk = (fun formatter i -> Format.fprintf formatter "%a" (pp_symbol srk) (symbol_of_int i)) *)

let get_cone_generators (_, cone_generators) = cone_generators

(* Change monomial ordering of a polynomial cone. *)
let change_monomial_ordering (ideal, cone) order =
  let new_ideal = Rewrite.reorder_groebner order ideal in
  (new_ideal,
   BatList.map (Rewrite.reduce new_ideal) cone)

module MonomialMap = BatMap.Make(Monomial)

type pvutil = {
  mono_map: int MonomialMap.t;
  ordered_mono_list: Monomial.t list;
}

let monomial_map_of_polynomial p =
  let mono_map = MonomialMap.empty in
  BatEnum.fold (fun m (coeff, monomial) ->
      MonomialMap.add monomial coeff m)
    mono_map
    (QQXs.enum p)

let pvutil_of_polys polys =
  let map =
    BatList.fold_left (fun map poly ->
        let f _ a b =
          match a, b with
          | Some a, _ -> Some a
          | _, Some b -> Some b
          | None, None -> assert false
        in
        MonomialMap.merge f map (monomial_map_of_polynomial poly))
      MonomialMap.empty
      polys
  in
  let ordered_mono_map =
    BatEnum.foldi
      (fun i (monomial, _) map -> MonomialMap.add monomial i map)
      MonomialMap.empty
      (MonomialMap.enum map)
  in
  let ordered_mono_list =
    BatList.of_enum (MonomialMap.enum ordered_mono_map) |> BatList.map (fun (m, _) -> m) in
  {
    mono_map = ordered_mono_map;
    ordered_mono_list = ordered_mono_list;
  }

let pvutil_merge pvutil poly =
  let mono_map = BatEnum.fold (fun m (_, monomial) ->
      MonomialMap.add monomial 1 m)
      pvutil.mono_map
      (QQXs.enum poly)
  in
  let ordered_mono_map =
    BatEnum.foldi
      (fun i (monomial, _) map -> MonomialMap.add monomial i map)
      MonomialMap.empty
      (MonomialMap.enum mono_map)
  in
  let ordered_mono_list =
    BatList.of_enum (MonomialMap.enum ordered_mono_map) |> BatList.map (fun (m, _) -> m) in
  {
    mono_map = ordered_mono_map;
    ordered_mono_list = ordered_mono_list;
  }

let vec_of_poly p pvutil =
  let mono_map = pvutil.mono_map in
  let v = V.zero in
  BatEnum.fold (fun v (coeff, monomial) ->
      let idx = MonomialMap.find monomial mono_map in
      V.add_term coeff idx v)
    v
    (QQXs.enum p)

let poly_of_vec vec pvutil =
  let ordered_mono_list = pvutil.ordered_mono_list in
  BatEnum.fold (fun p (coeff, index) ->
      QQXs.add_term coeff (BatList.nth ordered_mono_list index) p)
    (QQXs.zero)
    (Linear.QQVector.enum vec)

let polyhedron_of_cone cone_generators pvutil =
  let vec_generators = BatList.map
      (fun p -> vec_of_poly p pvutil)
      cone_generators
  in
  let generators_enum = BatEnum.map
      (fun v -> (`Ray, v))
      (BatList.enum vec_generators)
  in
  BatEnum.push generators_enum (`Vertex, V.zero);
  let dim = MonomialMap.cardinal pvutil.mono_map in
  Polyhedron.of_generators dim generators_enum

let find_implied_zero_polynomials polys basis =
  let polys = QQXs.one :: polys in
  let pvutil = pvutil_of_polys polys in
  let polys_as_vectors = BatList.map
      (fun p -> vec_of_poly p pvutil)
      polys
  in
  BatList.iter (fun v -> logf "vector: %a" V.pp v) polys_as_vectors;
  logf "find_implied_zero_polynomials: computing constraint representation of polyhedron";
  let polyhedron = BatEnum.map
      (fun v -> (`Nonneg, v))
      (BatList.enum polys_as_vectors)
                   |> Polyhedron.of_constraints
                   |> Polyhedron.normalize_constraints
  in
  let equality_constraints = Polyhedron.enum_constraints polyhedron |>
                             BatEnum.filter (fun (constraint_kind, _) ->
                                 match constraint_kind with
                                   `Zero -> true
                                 | _ -> false
                               )
                             (* use |> tap (fun intermediate -> print) *)
                             |> BatList.of_enum
                             |> BatList.map (fun (_, v) ->
                                 Rewrite.reduce basis (poly_of_vec v pvutil))
                             |> BatList.filter (fun p -> not (QQXs.equal p QQXs.zero))
  in
  let geq_zero_constraints = Polyhedron.enum_constraints polyhedron |>
                             BatEnum.filter (fun (constraint_kind, _) ->
                                 match constraint_kind with
                                   `Zero -> false
                                 | _ -> true
                               )
                             |> BatEnum.map (fun (_, v) -> poly_of_vec v pvutil)
                             |> BatList.of_enum
  in
  (equality_constraints, geq_zero_constraints)

<<<<<<< HEAD
let rec make_enclosing_cone basis geq_zero_polys =
  let geq_zero_polys = QQXs.one :: geq_zero_polys in
  (* NK: Bug here: positives were previous not reduced before [find_implied...] *)
  let geq_zero_polys = BatList.map (Rewrite.reduce basis) geq_zero_polys in

  let new_zero_polys, geq_zero_polys = find_implied_zero_polynomials geq_zero_polys basis in
  (* NK: Bug here, previously was [(BatList.length new_zero_polys) > 0] *)
  if (BatList.length new_zero_polys) = 0 then
    let pc = (basis, geq_zero_polys) in
    logf "enclosing cone: %a" (pp pp_dim) pc;
    pc
  else
    let new_basis = BatList.fold_left
        (fun ideal zero_poly -> Rewrite.add_saturate ideal zero_poly)
        basis
        new_zero_polys
    in
    let reduced_geq_polys = BatList.map (Rewrite.reduce new_basis) geq_zero_polys in
    make_enclosing_cone new_basis reduced_geq_polys
=======
let make_enclosing_cone basis geq_zero_polys =
  let rec go basis geq_zero_polys =
    let new_zero_polys, geq_zero_polys = find_implied_zero_polynomials geq_zero_polys basis in
    if (BatList.length new_zero_polys) = 0 then
      begin
        logf "not getting any new zero polys, done";
        let reduced = BatList.map (Rewrite.reduce basis) geq_zero_polys in
        (* logf "enclosing cone: %a" pp pc; *)
        (basis, reduced)
      end
    else
      let new_basis = BatList.fold_left
          (fun ideal zero_poly -> Rewrite.add_saturate ideal zero_poly)
          basis
          new_zero_polys
      in
      let reduced_geq_polys = BatList.map (Rewrite.reduce new_basis) geq_zero_polys in
      go new_basis reduced_geq_polys
  in
  go basis (QQXs.one :: geq_zero_polys)
>>>>>>> f5a46151

let add_polys_to_cone pc zero_polys nonneg_polys =
  let basis, cone_generators = pc in
  let new_basis = BatList.fold_left
      (fun ideal zero_poly -> Rewrite.add_saturate ideal zero_poly)
      basis
      zero_polys
  in
  make_enclosing_cone new_basis (BatList.concat [cone_generators; nonneg_polys])

let trivial = (Rewrite.mk_rewrite Monomial.degrevlex [QQXs.one], [])

let cone_of_polyhedron poly pvutil =
  Log.errorf "cone of polyhedron";
  let dim = MonomialMap.cardinal pvutil.mono_map in
  let cone_generators = BatEnum.map (fun (typ, vec_generator) ->
      match typ with
      |  `Ray ->
        Log.errorf "ray generator %a" V.pp vec_generator;
        BatEnum.fold (fun p (coeff, index) ->
            Log.errorf "before add term";
            QQXs.add_term coeff (BatList.nth pvutil.ordered_mono_list index) p)
          (QQXs.zero)
          (Linear.QQVector.enum vec_generator)
      (* salient cone should have no lines, thus the projection should also have no line *)
      | `Line -> Log.errorf "line generator %a" V.pp vec_generator;
        QQXs.one
      (* failwith "Polyhedra of salient cones should have no line but encountered one" *)
      (* should always have one vertex at 0 *)
      | `Vertex -> QQXs.zero
    )
      (Polyhedron.enum_generators dim poly)
                        |> BatList.of_enum
  in
  Log.errorf "after cone generators";
  BatList.filter (fun p -> not (QQXs.equal p (QQXs.zero))) cone_generators

let project_cone cone_generators f =
  Log.errorf "computing projection of cone part";
  let cone_generators = QQXs.one :: cone_generators in
  let pvutil = pvutil_of_polys cone_generators in
  let dim = MonomialMap.cardinal pvutil.mono_map in
  let polyhedron_rep_of_cone = polyhedron_of_cone cone_generators pvutil in
  Log.errorf "polyhedron of cone before proj";
  let elim_dims = (0 -- (dim - 1)) |> BatEnum.filter
                    (fun i ->
                       let monomial = BatList.nth pvutil.ordered_mono_list i in
                       BatEnum.exists
                         (fun (d, _) -> (f d))
                         (Monomial.enum monomial)
                    ) |> BatList.of_enum in
  Log.errorf "elim dims";
  let polys_of_elim_dims = BatList.enum (BatList.map (fun dim -> (`Zero, V.add_term QQ.one dim V.zero)) elim_dims) in

  Log.errorf "polys of elim dims";
  let p = Polyhedron.of_constraints polys_of_elim_dims in

  Log.errorf "polyhedron of constraints";
  let projected_polyhedron = Polyhedron.meet polyhedron_rep_of_cone p |> Polyhedron.normalize_constraints in
  cone_of_polyhedron projected_polyhedron pvutil

let monomial_over pred monomial =
  BatEnum.for_all (fun (d, _) -> pred d) (Monomial.enum monomial)

let polynomial_over pred polynomial =
  BatEnum.for_all (fun (_, m) -> monomial_over pred m) (QQXs.enum polynomial)

let project pc f =
  Log.errorf "computing projection of polynomial cone";
  let elim_order = Monomial.block [not % f] Monomial.degrevlex in
  let (ideal, cone) = change_monomial_ordering pc elim_order in
  Log.errorf "after changing mono ordering";
  let dims_to_elim = not % f in
  let projected_ideal =
    Rewrite.generators ideal
    |> List.filter (polynomial_over f)
    |> Rewrite.mk_rewrite Monomial.degrevlex
  in
  let projected_cone = project_cone cone dims_to_elim in
  (projected_ideal, projected_cone)

let intersection (i1, c1) (i2, c2) =
  Log.errorf "start intersecting";
  let i1_gen = Rewrite.generators i1 in
  let i2_gen = Rewrite.generators i2 in
  let fresh_var =
    1 + (List.fold_left
           (fun m p ->
              try max m (SrkUtil.Int.Set.max_elt (QQXs.dimensions p))
              with Not_found -> m)
           0
           (i1_gen @ i2_gen @ c1 @ c2))
  in
  logf "fresh var has dim: %d" fresh_var;
  Log.errorf "fresh var is: %a" pp_dim fresh_var;
  let i1' = List.map (QQXs.mul (QQXs.of_dim fresh_var)) i1_gen in
  let c1' = List.map (QQXs.mul (QQXs.of_dim fresh_var)) c1 in
  let i2' = List.map (QQXs.mul (QQXs.sub (QQXs.scalar QQ.one) (QQXs.of_dim fresh_var))) i2_gen in
  let c2' = List.map (QQXs.mul (QQXs.sub (QQXs.scalar QQ.one) (QQXs.of_dim fresh_var))) c2 in
  let dims_to_elim = fun x -> x = fresh_var in
  let ideal =
    Rewrite.mk_rewrite (Monomial.block [dims_to_elim] Monomial.degrevlex) (i1' @ i2')
    |> Rewrite.grobner_basis
  in
  Log.errorf "ideal has generators";
  List.iter (fun p -> Log.errorf "=== %a ===" (QQXs.pp pp_dim) p) (Rewrite.generators ideal);
  let ideal2 =
    Rewrite.generators ideal
    |> List.filter (polynomial_over (not % dims_to_elim))
    |> Rewrite.mk_rewrite Monomial.degrevlex
  in
Log.errorf "ideal2 has generators";
  List.iter (fun p -> Log.errorf "=== %a ====" (QQXs.pp pp_dim) p) (Rewrite.generators ideal2);

  let reduced = (List.map (Rewrite.reduce ideal) (c1' @ c2')) in

Log.errorf "reduced cone has generators";
  List.iter (fun p -> Log.errorf "=== %a ===" (QQXs.pp pp_dim) p) (reduced);
  Log.errorf "before project";
  let cone = project_cone reduced (fun x -> x = fresh_var) in
Log.errorf "projected cone has generators";
  List.iter (fun p -> Log.errorf "=== %a ===" (QQXs.pp pp_dim) p) (cone);

  Log.errorf "returning";
  (ideal2, cone)

let equal (i1, c1) (i2, c2) =
  Rewrite.equal i1 i2
  && (let rewritten_c2 = List.map (Rewrite.reduce i1) c2 in
      try
        let pvutil = pvutil_of_polys rewritten_c2 in
        (
      Polyhedron.equal
        (polyhedron_of_cone c1 pvutil)
        (polyhedron_of_cone rewritten_c2 pvutil))
    with Not_found -> false)

let to_formula srk term_of_dim (ideal, cone_generators) =
  let open Syntax in
  let ideal_eq_zero = BatList.map (fun p -> mk_eq srk (mk_real srk QQ.zero) (QQXs.term_of srk term_of_dim p))
      (Rewrite.generators ideal)
  in
  let gen_geq_zero = BatList.map (fun p -> mk_leq srk (mk_real srk QQ.zero) (QQXs.term_of srk term_of_dim p))
      cone_generators
  in
  mk_and srk (ideal_eq_zero @ gen_geq_zero)

let mem p (ideal, cone_generators) =
  let cone_generators = QQXs.one :: cone_generators in
  let reduced = Rewrite.reduce ideal p in
  let mmap_of_p = monomial_map_of_polynomial reduced in
  (* Optimization: if a monomial appears in reduced but not cone_generators then return false
     immediately *)
  let pvutil_of_cone = pvutil_of_polys cone_generators in
  if BatEnum.exists (fun (mono, _) ->
      not (MonomialMap.mem mono pvutil_of_cone.mono_map))
      (MonomialMap.enum mmap_of_p)
  then
    false
  else
    let pvutil = pvutil_merge pvutil_of_cone reduced in
    let vec_target_poly = vec_of_poly reduced pvutil in
    let cone = polyhedron_of_cone cone_generators pvutil in
    Polyhedron.mem (fun i -> V.coeff i vec_target_poly) cone

let is_proper pc =
  not (mem (QQXs.negate QQXs.one) pc)<|MERGE_RESOLUTION|>--- conflicted
+++ resolved
@@ -1,14 +1,7 @@
 open Polynomial
 open BatPervasives
-<<<<<<< HEAD
-
-module L = Log.Make(struct let name = "srk.polynomialCone" end)
-open L
-
-(* let _ = (L.my_verbosity_level := `trace) *)
-=======
+
 include Log.Make(struct let name = "srk.polynomialCone" end)
->>>>>>> f5a46151
 
 type t = Rewrite.t * QQXs.t BatList.t
 module V = Linear.QQVector
@@ -23,14 +16,6 @@
   in
   Format.pp_print_string formatter (to_string i)
 
-<<<<<<< HEAD
-let pp pp_dim formatter pc =
-  let ideal, cone = pc in
-  Format.pp_print_string formatter "Ideal: ";
-  Rewrite.pp pp_dim formatter ideal;
-  Format.pp_print_string formatter "Cone: ";
-  SrkUtil.pp_print_list (QQXs.pp pp_dim) formatter cone
-=======
 (* test equality using the equal function not the pretty printing *)
 let pp pp_dim formatter pc =
   try
@@ -41,7 +26,6 @@
     Format.pp_print_string formatter "Cone: ";
     SrkUtil.pp_print_list (QQXs.pp pp_dim) formatter cone
   with _ -> Format.printf "error in pp_dim cannot find associated symbol of dim"
->>>>>>> f5a46151
 
 let get_ideal (ideal, _) = ideal
 
@@ -181,27 +165,6 @@
   in
   (equality_constraints, geq_zero_constraints)
 
-<<<<<<< HEAD
-let rec make_enclosing_cone basis geq_zero_polys =
-  let geq_zero_polys = QQXs.one :: geq_zero_polys in
-  (* NK: Bug here: positives were previous not reduced before [find_implied...] *)
-  let geq_zero_polys = BatList.map (Rewrite.reduce basis) geq_zero_polys in
-
-  let new_zero_polys, geq_zero_polys = find_implied_zero_polynomials geq_zero_polys basis in
-  (* NK: Bug here, previously was [(BatList.length new_zero_polys) > 0] *)
-  if (BatList.length new_zero_polys) = 0 then
-    let pc = (basis, geq_zero_polys) in
-    logf "enclosing cone: %a" (pp pp_dim) pc;
-    pc
-  else
-    let new_basis = BatList.fold_left
-        (fun ideal zero_poly -> Rewrite.add_saturate ideal zero_poly)
-        basis
-        new_zero_polys
-    in
-    let reduced_geq_polys = BatList.map (Rewrite.reduce new_basis) geq_zero_polys in
-    make_enclosing_cone new_basis reduced_geq_polys
-=======
 let make_enclosing_cone basis geq_zero_polys =
   let rec go basis geq_zero_polys =
     let new_zero_polys, geq_zero_polys = find_implied_zero_polynomials geq_zero_polys basis in
@@ -222,7 +185,6 @@
       go new_basis reduced_geq_polys
   in
   go basis (QQXs.one :: geq_zero_polys)
->>>>>>> f5a46151
 
 let add_polys_to_cone pc zero_polys nonneg_polys =
   let basis, cone_generators = pc in
