--- conflicted
+++ resolved
@@ -146,13 +146,7 @@
       in
       let p = match p with `Eq -> `Zero | `Leq -> `Nonneg | `Lt -> `Pos in
       P.singleton (p, t)
-<<<<<<< HEAD
-    | `IsInt _ -> top
-    | `Literal (_, _) -> top
-    | `ArrEq _ -> top
-=======
     | _ -> top
->>>>>>> 7a5bb0fa
   in
   List.fold_left meet top (List.map linearize conjuncts)
 
