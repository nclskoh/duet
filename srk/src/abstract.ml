--- conflicted
+++ resolved
@@ -594,203 +594,6 @@
           (V.enum vec))
 end
 
-<<<<<<< HEAD
-module ConvexHull = struct
-  type t = DD.closed DD.t
-
-  let of_model_lira_using_binding binding solver man terms =
-    let srk = Solver.get_context solver in
-    let phi = Solver.get_formula solver in
-    (* Map linear terms over the symbols in phi to the range [-1, n], such that
-       -1 -> -1, 0 -> term(0), ... n -> term(n) *)
-    let basis = BatDynArray.create () in
-    let map =
-      let neg_one = V.of_term QQ.one Linear.const_dim in
-      BatArray.fold_lefti (fun map i t ->
-          let vec = Linear.linterm_of srk t in
-          BatDynArray.add basis vec;
-          LM.may_add vec (V.of_term QQ.one i) map)
-        (LM.add_exn neg_one neg_one LM.empty)
-        terms
-      |> Symbol.Set.fold (fun symbol map ->
-          let symbol_vec = V.of_term QQ.one (Linear.dim_of_sym symbol) in
-          let ambient_dim = BatDynArray.length basis in
-          match LM.add symbol_vec (V.of_term QQ.one ambient_dim) map with
-          | Some map' ->
-            BatDynArray.add basis symbol_vec;
-            map'
-          | None -> map)
-        (symbols phi)
-    in
-    let dim = Array.length terms in
-    let elim_dims = BatList.of_enum (dim -- (BatDynArray.length basis)) in
-    let abstract m (p, _l) =
-      let cube =
-        BatEnum.map (fun (ckind, v) ->
-            try
-              (ckind , LM.apply map v |> BatOption.get)
-            with
-            | Invalid_argument s ->
-               Format.printf "linear map does not have @[%a@] in domain@;"
-                 (Linear.QQVector.pp_term Format.pp_print_int) v;
-               invalid_arg s
-          )
-          (Polyhedron.enum_constraints p)
-        |> Polyhedron.of_constraints
-      in
-      let valuation i =
-        try
-          Linear.evaluate_affine m (BatDynArray.get basis i)
-        with
-        | Invalid_argument s ->
-           Format.printf "valuation: cannot find dimension %d@;" i;
-           invalid_arg s
-      in
-      Polyhedron.local_project valuation elim_dims cube
-      |> Polyhedron.dd_of ~man dim
-    in
-    FormulaVector.abstract_implicant srk binding
-      (`ImplicantOnly abstract) phi
-
-  let of_model_lira solver man terms =
-    let srk = Solver.get_context solver in
-    let phi = Solver.get_formula solver in
-    (* Map linear terms over the symbols in phi to the range [-1, n], such that
-       -1 -> -1, 0 -> term(0), ... n -> term(n) *)
-    let basis = BatDynArray.create () in
-    let map =
-      let neg_one = V.of_term QQ.one Linear.const_dim in
-      BatArray.fold_lefti (fun map i t ->
-          let vec = Linear.linterm_of srk t in
-          BatDynArray.add basis vec;
-          LM.may_add vec (V.of_term QQ.one i) map)
-        (LM.add_exn neg_one neg_one LM.empty)
-        terms
-      |> Symbol.Set.fold (fun symbol map ->
-          let symbol_vec = V.of_term QQ.one (Linear.dim_of_sym symbol) in
-          let ambient_dim = BatDynArray.length basis in
-          match LM.add symbol_vec (V.of_term QQ.one ambient_dim) map with
-          | Some map' ->
-            BatDynArray.add basis symbol_vec;
-            map'
-          | None -> map)
-        (symbols phi)
-    in
-    let dim = Array.length terms in
-    let elim_dims = BatList.of_enum (dim -- (BatDynArray.length basis)) in
-    function
-    | `LIRR _ -> assert false
-    | `LIRA interp ->
-      let cube =
-        match Interpretation.select_implicant interp phi with
-        | Some cube ->
-          let constraints = BatEnum.empty () in
-          BatList.iter (fun atom ->
-              match Interpretation.destruct_atom srk atom with
-              | `ArithComparison (p, x, y) ->
-                 (* NK: Mod terms should be eliminated from the formula before
-                    reaching this stage, so any mod term that comes up here
-                    must be due to [destruct_atom] translating Int constraints
-                    into mod-term equalities.
-                    Ite terms should also have been eliminated.
-                    TODO: Check if there are other non-linear terms.
-                  *)
-                 begin try
-                   let t =
-                     V.sub (Linear.linterm_of srk y) (Linear.linterm_of srk x)
-                     |> LM.apply map
-                     |> BatOption.get
-                   in
-                   let p = match p with `Eq -> `Zero | `Leq -> `Nonneg | `Lt -> `Pos in
-                   BatEnum.push constraints (p, t)
-                 with
-                 | Linear.Nonlinear -> ()
-                 end
-              | _ -> ())
-            cube;
-          Polyhedron.of_constraints constraints
-        | None -> assert false
-      in
-      let valuation i =
-        Linear.evaluate_linterm
-          (Interpretation.real interp)
-          (BatDynArray.get basis i)
-      in
-      Polyhedron.local_project valuation elim_dims cube
-      |> Polyhedron.dd_of ~man dim
-
-  let of_model_lirr solver man terms =
-    let srk = Solver.get_context solver in
-    let poly_terms = Array.map (QQXs.of_term srk) terms in
-    let dim = Array.length terms in
-    function
-    | `LIRA _ -> assert false
-    | `LIRR m ->
-      let cone = LirrSolver.Model.nonnegative_cone m in
-      let map_cone = PolynomialCone.inverse_image cone poly_terms in
-      let constraints = BatEnum.empty () in
-      I.generators (PolynomialCone.get_ideal map_cone)
-      |> List.iter (fun p ->
-          match QQXs.vec_of p with
-          | Some vec -> BatEnum.push constraints (`Zero, vec)
-          | None -> ());
-      PolynomialCone.get_cone_generators map_cone
-      |> List.iter (fun p ->
-          match QQXs.vec_of p with
-          | Some vec -> BatEnum.push constraints (`Nonneg, vec)
-          | None -> ());
-      DD.of_constraints_closed ~man dim constraints
-
-  let abstract solver ?(man=Polka.manager_alloc_loose ()) ?(bottom=None) terms =
-    let binding = FormulaVector.mk_standard_binding
-                    (Solver.get_context solver) (Solver.get_formula solver)
-    in
-
-    let join = DD.join in
-    let dim = Array.length terms in
-    let srk = Solver.get_context solver in
-    let top = DD.of_constraints_closed ~man dim (BatEnum.empty ()) in
-    let bottom = match bottom with
-      | Some bot -> bot
-      | None ->
-        let inconsistent = (* 0 = 1 *)
-          BatEnum.singleton (`Zero, V.of_term QQ.one Linear.const_dim)
-        in
-        DD.of_constraints_closed ~man dim inconsistent
-    in
-    let term_of_dim i =
-      if i == Linear.const_dim then mk_one srk else terms.(i)
-    in
-    let formula_of prop =
-      DD.enum_constraints_closed prop
-      /@ (fun (kind, v) ->
-          let t = Linear.term_of_vec srk term_of_dim v in
-          match kind with
-          | `Zero -> mk_eq srk (mk_zero srk) t
-          | `Nonneg -> mk_leq srk (mk_zero srk) t)
-      |> BatList.of_enum
-      |> mk_and srk
-    in
-    let of_model = match Solver.(solver.solver) with
-      | `LIRA _ ->
-         (* of_model_lira solver man terms *)
-         (fun interp ->
-           let using_binding =
-             of_model_lira_using_binding binding solver man terms interp in
-           using_binding)
-      | `LIRR _ -> of_model_lirr solver man terms
-    in
-    let domain =
-      { join; top; of_model; bottom; formula_of }
-    in
-    Solver.abstract solver domain
-
-  let _of_model_lira = of_model_lira
-
-end
-
-=======
->>>>>>> c6378c7f
 let vanishing_space srk phi terms =
   let solver = Solver.make srk phi in
   LinearSpan.abstract solver terms
