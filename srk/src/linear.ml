--- conflicted
+++ resolved
@@ -706,8 +706,6 @@
       else
         QQ.mul (m dim) coeff)
   |> BatEnum.fold QQ.add QQ.zero
-<<<<<<< HEAD
-=======
 
 let term_of_vec srk term_of_dim vec =
   let open QQVector in
@@ -858,5 +856,4 @@
       | None -> assert false
     in
     (mS, make mT guard)
-end
->>>>>>> 3cb5784c
+end