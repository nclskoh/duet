open BatPervasives
open BatHashcons

type typ_fo = [ `TyInt | `TyReal | `TyBool  | `TyArr ] [@@ deriving ord]

type typ = [
  | `TyInt
  | `TyReal
  | `TyBool
  | `TyArr
  | `TyFun of (typ_fo list * typ_fo)
]

type typ_arith = [ `TyInt | `TyReal ]
type typ_term = [ `TyInt | `TyReal | `TyArr ]
type typ_arr = [ `TyArr ]
type typ_bool = [ `TyBool ]
type 'a typ_fun = [ `TyFun of (typ_fo list) * 'a ]

type symbol = int
  [@@deriving ord]

let pp_typ_fo formatter = function
  | `TyReal -> Format.pp_print_string formatter "real"
  | `TyInt -> Format.pp_print_string formatter "int"
  | `TyBool -> Format.pp_print_string formatter "bool"
  | `TyArr -> Format.pp_print_string formatter "array"

let pp_typ formatter = function
  | `TyInt -> pp_typ_fo formatter `TyInt
  | `TyReal -> pp_typ_fo formatter `TyReal
  | `TyBool -> pp_typ_fo formatter `TyBool
  | `TyArr -> pp_typ_fo formatter `TyArr
  | `TyFun (dom, cod) ->
    let pp_sep formatter () = Format.fprintf formatter "@ * " in
    Format.fprintf formatter "(@[%a@ -> %a@])"
      (SrkUtil.pp_print_enum ~pp_sep pp_typ_fo) (BatList.enum dom)
      pp_typ_fo cod

let subtype s t = s = t || (s = `TyInt && t = `TyReal)

type label =
  | True
  | False
  | And
  | Or
  | Not
  | Exists of string * typ_fo
  | Forall of string * typ_fo
  | Eq
  | Leq
  | Lt
  | ArrEq
  | App of symbol
  | Var of int * typ_fo
  | Add
  | Mul
  | Div
  | Mod
  | Floor
  | Neg
  | Real of QQ.t
  | Ite
  | Store
  | Select
  | IsInt

type sexpr = Node of label * ((sexpr hobj) list) * typ_fo
type ('a,'typ) expr = sexpr hobj
type 'a term = ('a, typ_term) expr
type 'a arith_term = ('a, typ_arith) expr
type 'a arr_term = ('a, typ_arr) expr
type 'a formula = ('a, typ_bool) expr

let compare_expr s t = Stdlib.compare s.tag t.tag
let compare_formula = compare_expr
let compare_term = compare_expr

module HC = BatHashcons.MakeTable(struct
    type t = sexpr
    let equal (Node (label, args, typ)) (Node (label', args', typ')) =
      (match label, label' with
       | Exists (_, typ), Exists (_, typ') -> typ = typ'
       | Forall (_, typ), Forall (_, typ') -> typ = typ'
       | _, _ -> label = label')
      && typ == typ'
      && List.length args == List.length args'
      && List.for_all2 (fun x y -> x.tag = y.tag) args args'
    let hash (Node (label, args, _)) =
      Hashtbl.hash (label, List.map (fun sexpr -> sexpr.tag) args)
  end)

module DynArray = BatDynArray

module Symbol = struct
  type t = symbol
  let compare = Stdlib.compare
  module Set = SrkUtil.Int.Set
  module Map = SrkUtil.Int.Map
end

module Var = struct
  module I = struct
    type t = int * typ_fo [@@deriving ord]
  end
  include I
  module Set = BatSet.Make(I)
  module Map = BatMap.Make(I)
end

module Env = struct
  type 'a node =
    | Node of ('a * 'a node * 'a node)
    | Leaf of 'a

  type 'a elt =
    { size : int;
      tree : 'a node }

  type 'a t = 'a elt list

  let push (x : 'a) (env : 'a t) : 'a t = match env with
    | (y::z::env) when y.size = z.size ->
       let head =
         { size = 2 * y.size + 1;
           tree = Node (x, y.tree, z.tree) }
       in
       head::env
    | _ -> { size = 1; tree = Leaf x } :: env

  let rec find_tree tree i size =
    match tree with
    | Leaf x when i = 0 -> x
    | Leaf _ -> assert false
    | Node (x, left, right) ->
       let halfsize = size / 2 in
       if i = 0 then
         x
       else if i <= halfsize then
         find_tree left (i - 1) halfsize
       else
         find_tree right (i - halfsize - 1) halfsize

  let rec find (env : 'a t) (i : int) : 'a =
    match env with
    | [] -> raise Not_found
    | x::_ when i < x.size ->
       find_tree x.tree i x.size
    | x::env -> find env (i - x.size)

  let empty = []

  let rec make_enum rest size =
    let remaining = ref rest in
    let nb_remaining = ref size in
    let next () = match !remaining with
      | [] -> raise BatEnum.No_more_elements
      | Leaf x::xs ->
         remaining := xs;
         decr nb_remaining;
         x
      | Node (x, left, right)::xs ->
         remaining := left::right::xs;
         decr nb_remaining;
         x
    in
    let count () = !nb_remaining in
    let clone () = make_enum (!remaining) (!nb_remaining) in
    BatEnum.make ~next ~count ~clone

  let enum xs =
    BatEnum.concat_map (fun elt -> make_enum [elt.tree] elt.size) (BatList.enum xs)
end

let rec flatten_sexpr label sexpr =
  let Node (label', children, _) = sexpr.obj in
  if label = label' then
    List.concat (List.map (flatten_sexpr label) children)
  else
    [sexpr]

type ('a, 'b) open_term = [
  | `Real of QQ.t
  | `App of symbol * (('b, typ_fo) expr list)
  | `Var of int * typ_term
  | `Add of 'a list
  | `Mul of 'a list
  | `Binop of [ `Div | `Mod ] * 'a * 'a
  | `Unop of [ `Floor | `Neg ] * 'a
  | `Ite of ('b formula) * 'a * 'a
  | `Select of 'a * 'a
  | `Store of 'a * 'a * 'a
]

type ('a,'b) open_arith_term = [
  | `Real of QQ.t
  | `App of symbol * (('b, typ_fo) expr list)
  | `Var of int * typ_arith
  | `Add of 'a list
  | `Mul of 'a list
  | `Binop of [ `Div | `Mod ] * 'a * 'a
  | `Unop of [ `Floor | `Neg ] * 'a
  | `Ite of ('b formula) * 'a * 'a
  | `Select of 'b arr_term * 'a
]

type ('a,'b) open_arr_term = [
  | `App of symbol * (('b, typ_fo) expr list)
  | `Var of int * typ_arr
  | `Ite of ('b formula) * 'a * 'a
  | `Store of 'a * 'b arith_term * 'b arith_term
]

type ('a,'b) open_formula = [
  | `Tru
  | `Fls
  | `And of 'a list
  | `Or of 'a list
  | `Not of 'a
  | `Quantify of [`Exists | `Forall] * string * typ_fo * 'a
  | `Atom of
      [ `Arith of [`Eq | `Leq | `Lt] * ('b arith_term) * ('b arith_term)
      | `ArrEq of 'b arr_term * 'b arr_term
      | `IsInt of 'b term
      ]
  | `Proposition of [ `Var of int
                    | `App of symbol * (('b, typ_fo) expr) list ]
  | `Ite of 'a * 'a * 'a
]

exception Quit

type 'a context =
  { hashcons : HC.t;
    symbols : (string * typ) DynArray.t;
    named_symbols : (string,int) Hashtbl.t;
    mk : label -> (sexpr hobj) list -> sexpr hobj;
    id : int }

let context_stats srk = (HC.count srk.hashcons, DynArray.length srk.symbols, Hashtbl.length srk.named_symbols)

let fresh_id =
  let max_id = ref (-1) in
  fun () ->
    incr max_id;
    !max_id

let size expr =
  let open SrkUtil.Int in
  let counted = ref Set.empty in
  let rec go sexpr =
    let (Node (_, children, _)) = sexpr.obj in
    if Set.mem sexpr.tag (!counted) then
      1
    else begin
      counted := Set.add sexpr.tag (!counted);
      List.fold_left (fun sz child -> sz + (go child)) 1 children
    end
  in
  go expr

let mk_symbol srk ?(name="K") typ =
  DynArray.add srk.symbols (name, typ);
  DynArray.length srk.symbols - 1

let register_named_symbol srk name typ =
  if Hashtbl.mem srk.named_symbols name then
    invalid_arg ("register_named_symbol: The name `"
                 ^ name
                 ^ "' has already been registered")
  else
    Hashtbl.add srk.named_symbols name (mk_symbol srk ~name typ)

let get_named_symbol srk name = Hashtbl.find srk.named_symbols name

let is_registered_name srk name = Hashtbl.mem srk.named_symbols name

let symbol_name srk sym =
  let name = fst (DynArray.get srk.symbols sym) in
  if is_registered_name srk name then Some name
  else None

let typ_symbol srk = snd % DynArray.get srk.symbols

let pp_symbol srk formatter symbol =
  Format.fprintf formatter "%s:%d"
    (fst (DynArray.get srk.symbols symbol))
    symbol

let show_symbol srk symbol = fst (DynArray.get srk.symbols symbol)
let symbol_of_int x = x
let int_of_symbol x = x
let dup_symbol srk sym =
  mk_symbol srk ~name:(show_symbol srk sym) (typ_symbol srk sym)

let mk_real srk qq = srk.mk (Real qq) []
let mk_zz srk z = mk_real srk (QQ.of_zz z)
let mk_int srk n = mk_real srk (QQ.of_int n)
let mk_zero srk = mk_real srk QQ.zero
let mk_one srk = mk_real srk QQ.one

let mk_const srk k = srk.mk (App k) []
let mk_app srk symbol actuals = srk.mk (App symbol) actuals
let mk_var srk v typ = srk.mk (Var (v, typ)) []

let mk_select srk a i = srk.mk Select [a; i]
let mk_store srk a i v = srk.mk Store [a; i; v]

let mk_neg srk t = srk.mk Neg [t]
let mk_div srk s t = srk.mk Div [s; t]
let mk_mod srk s t = srk.mk Mod [s; t]
let mk_floor srk t = srk.mk Floor [t]
let mk_ceiling srk t = mk_neg srk (mk_floor srk (mk_neg srk t))

let mk_add srk = function
  | [] -> mk_zero srk
  | [x] -> x
  | sum -> srk.mk Add sum

let mk_mul srk = function
  | [] -> mk_one srk
  | [x] -> x
  | product -> srk.mk Mul product

let mk_sub srk s t = mk_add srk [s; mk_neg srk t]

let rec mk_pow srk t n =
  if n = 0 then mk_one srk
  else if n = 1 then t
  else if n < 0 then mk_div srk (mk_one srk) (mk_pow srk t (-n))
  else
    let q = mk_pow srk t (n / 2) in
    let q_squared = mk_mul srk [q; q] in
    if n mod 2 = 0 then q_squared
    else mk_mul srk [t; q_squared]

let mk_true srk = srk.mk True []
let mk_false srk = srk.mk False []
let mk_leq srk s t = srk.mk Leq [s; t]
let mk_lt srk s t = srk.mk Lt [s; t]
let mk_eq srk s t = srk.mk Eq [s; t]
let mk_arr_eq srk s t = srk.mk ArrEq [s; t]

let mk_is_int srk t = srk.mk IsInt [t]

let is_true phi = match phi.obj with
  | Node (True, [], _) -> true
  | _ -> false

let is_false phi = match phi.obj with
  | Node (False, [], _) -> true
  | _ -> false

let is_zero phi = match phi.obj with
  | Node (Real k, [], _) -> QQ.equal k QQ.zero
  | _ -> false


let mk_not srk phi = srk.mk Not [phi]
let mk_and srk conjuncts = srk.mk And conjuncts
let mk_or srk disjuncts = srk.mk Or disjuncts
let mk_forall srk ?name:(name="_") typ phi = srk.mk (Forall (name, typ)) [phi]
let mk_exists srk ?name:(name="_") typ phi = srk.mk (Exists (name, typ)) [phi]

let mk_ite srk cond bthen belse = srk.mk Ite [cond; bthen; belse]
let mk_iff srk phi psi =
  mk_or srk [mk_and srk [phi; psi]; mk_and srk [mk_not srk phi; mk_not srk psi]]
let mk_if srk phi psi = mk_or srk [mk_not srk phi; psi]

let mk_truncate srk t =
  mk_ite srk
    (mk_leq srk (mk_zero srk) t)
    (mk_floor srk t)
    (mk_ceiling srk t)

let mk_idiv srk s t =
  let zero = mk_zero srk in
  let div = mk_div srk s t in
  let s_pos = mk_leq srk zero s in
  let t_pos = mk_leq srk zero t in
  mk_ite srk
    (mk_iff srk s_pos t_pos)
    (mk_floor srk div)
    (mk_ceiling srk div)

(* Avoid capture by incrementing bound variables *)
let rec decapture srk depth incr sexpr =
  let Node (label, children, _) = sexpr.obj in
  match label with
  | Exists (_, _) | Forall (_, _) ->
    decapture_children srk label (depth + 1) incr children
  | Var (v, typ) ->
    if v < depth then
      (* v is bound *)
      sexpr
    else
      srk.mk (Var (v + incr, typ)) []
  | _ -> decapture_children srk label depth incr children
and decapture_children srk label depth incr children =
  srk.mk label (List.map (decapture srk depth incr) children)

let substitute srk subst sexpr =
  let rec go depth sexpr =
    let Node (label, children, _) = sexpr.obj in
    match label with
    | Exists (_, _) | Forall (_, _) ->
      go_children label (depth + 1) children
    | Var (v, typ) ->
      if v < depth then (* bound var *)
        sexpr
      else
        decapture srk 0 depth (subst ((v - depth), typ))
    | _ -> go_children label depth children
  and go_children label depth children =
    srk.mk label (List.map (go depth) children)
  in
  go 0 sexpr

let substitute_const srk subst sexpr =
  let rec go depth sexpr =
    let Node (label, children, _) = sexpr.obj in
    match label with
    | Exists (_, _) | Forall (_, _) ->
      go_children label (depth + 1) children
    | App k when children = [] -> decapture srk 0 depth (subst k)
    | _ -> go_children label depth children
  and go_children label depth children =
    srk.mk label (List.map (go depth) children)
  in
  go 0 sexpr

let substitute_map srk map sexpr =
  let subst sym =
    if Symbol.Map.mem sym map then
      Symbol.Map.find sym map
    else
      mk_const srk sym
  in
  substitute_const srk subst sexpr

let substitute_sym srk subst sexpr =
  let rec go depth sexpr =
    let Node (label, children, _) = sexpr.obj in
    match label with
    | Exists (_, _) | Forall (_, _) ->
      go_children label (depth + 1) children
    | App k ->
      let env =
        List.fold_right
          (fun c env -> Env.push (go depth c) env)
          children
          Env.empty
      in
      decapture srk (List.length children) (depth - (List.length children)) (subst k)
      |> substitute srk (fun (ind, typ) ->
          try (Env.find env ind) with Not_found -> mk_var srk ind typ)
    | _ -> go_children label depth children
  and go_children label depth children =
    srk.mk label (List.map (go depth) children)
  in
  go 0 sexpr

let fold_constants f sexpr acc =
  let rec go acc sexpr =
    let Node (label, children, _) = sexpr.obj in
    match label with
    | App k -> List.fold_left go (f k acc) children
    | _ -> List.fold_left go acc children
  in
  go acc sexpr

let symbols sexpr = fold_constants Symbol.Set.add sexpr Symbol.Set.empty

let vars sexpr =
  let rec go depth sexpr =
    let Node (label, children, _) = sexpr.obj in
    match label with
    | Exists (_, _) | Forall (_, _) ->
      go_children (depth + 1) children
    | Var (v, typ) ->
      if v < depth then Var.Set.empty
      else Var.Set.singleton (v - depth, typ)
    | _ -> go_children depth children
  and go_children depth children =
    List.fold_left
      Var.Set.union
      Var.Set.empty
      (List.map (go depth) children)
  in
  go 0 sexpr

let free_vars sexpr =
  let table = BatHashtbl.create 991 in
  let add_var v typ =
    if BatHashtbl.mem table v then
      (if not (BatHashtbl.find table v = typ) then
         invalid_arg "free_vars: ill-formed expression")
    else
      BatHashtbl.add table v typ
  in
  let rec go depth sexpr =
    let Node (label, children, _) = sexpr.obj in
    match label with
    | Exists (_, _) | Forall (_, _) ->
      List.iter (go (depth + 1)) children
    | Var (v, typ) when v >= depth ->
      add_var (v - depth) typ
    | _ -> List.iter (go depth) children
  in
  go 0 sexpr;
  table

let destruct _srk sexpr =
  match sexpr.obj with
  | Node (Real qq, [], _) -> `Real qq
  | Node (App func, args, _) -> `App (func, args)
  | Node (Var (v, `TyReal), [], _) -> `Var (v, `TyReal)
  | Node (Var (v, `TyInt), [], _) -> `Var (v, `TyInt)
  | Node (Var (v, `TyBool), [], _) -> `Proposition (`Var v)
  | Node (Add, sum, _) -> `Add sum
  | Node (Mul, product, _) -> `Mul product
  | Node (Div, [s; t], _) -> `Binop (`Div, s, t)
  | Node (Mod, [s; t], _) -> `Binop (`Mod, s, t)
  | Node (Floor, [t], _) -> `Unop (`Floor, t)
  | Node (Neg, [t], _) -> `Unop (`Neg, t)
  | Node (Ite, [cond; bthen; belse], _) -> `Ite (cond, bthen, belse)
  | Node (Store, [a; i; v], `TyArr) -> `Store (a, i, v)
  | Node (Select, [a; i], _) -> `Select (a, i)
  | Node (True, [], _) -> `Tru
  | Node (False, [], _) -> `Fls
  | Node (And, conjuncts, _) -> `And conjuncts
  | Node (Or, disjuncts, _) -> `Or disjuncts
  | Node (Not, [phi], _) -> `Not phi
  | Node (Exists (name, typ), [phi], _) -> `Quantify (`Exists, name, typ, phi)
  | Node (Forall (name, typ), [phi], _) -> `Quantify (`Forall, name, typ, phi)
  | Node (Eq, [s; t], _) -> `Atom (`Arith (`Eq, s, t))
  | Node (Leq, [s; t], _) -> `Atom (`Arith (`Leq, s, t))
  | Node (Lt, [s; t], _) -> `Atom (`Arith (`Lt, s, t))
  | Node (ArrEq, [s; t], _) -> `Atom (`ArrEq (s, t))
  | Node (IsInt, [s], _) -> `Atom (`IsInt s)
  | Node (_, _, _) -> assert false

let rec flatten_universal phi = match phi.obj with
  | Node (Forall (name, typ), [phi], _) ->
    let (varinfo, phi') = flatten_universal phi in
    ((name,typ)::varinfo, phi')
  | _ -> ([], phi)

let rec flatten_existential phi = match phi.obj with
  | Node (Exists (name, typ), [phi], _) ->
    let (varinfo, phi') = flatten_existential phi in
    ((name,typ)::varinfo, phi')
  | _ -> ([], phi)

let rec pp_expr ?(env=Env.empty) srk formatter expr =
  let Node (label, children, _) = expr.obj in
  let open Format in
  match label, children with
  | Real qq, [] -> QQ.pp formatter qq
  | App k, [] -> pp_symbol srk formatter k
  | App func, args ->
    fprintf formatter "%a(@[%a@])"
      (pp_symbol srk) func
      (SrkUtil.pp_print_enum_nobox (pp_expr ~env srk)) (BatList.enum args)
  | Var (v, _), [] ->
    (try fprintf formatter "[%s:%d]" (Env.find env v) v
     with Not_found -> fprintf formatter "[free:%d]" v)
  | Add, terms ->
    fprintf formatter "(@[";
    SrkUtil.pp_print_enum
      ~pp_sep:(fun formatter () -> fprintf formatter "@ + ")
      (pp_expr ~env srk)
      formatter
      (BatList.enum terms);
    fprintf formatter "@])"
  | Mul, terms ->
    fprintf formatter "(@[";
    SrkUtil.pp_print_enum
      ~pp_sep:(fun formatter () -> fprintf formatter "@ * ")
      (pp_expr ~env srk)
      formatter
      (BatList.enum terms);
    fprintf formatter "@])"
  | Div, [s; t] ->
    fprintf formatter "(@[%a@ / %a@])"
      (pp_expr ~env srk) s
      (pp_expr ~env srk) t
  | Mod, [s; t] ->
    fprintf formatter "(@[%a@ mod %a@])"
      (pp_expr ~env srk) s
      (pp_expr ~env srk) t
  | Floor, [t] ->
    fprintf formatter "floor(@[%a@])" (pp_expr ~env srk) t
  | Neg, [{obj = Node (Real qq, [], _); _}] ->
    QQ.pp formatter (QQ.negate qq)
  | Neg, [{obj = Node (App _, _, _); _} as t]
  | Neg, [{obj = Node (Var (_, _), [], _); _} as t] ->
    fprintf formatter "-%a" (pp_expr ~env srk) t
  | Neg, [t] -> fprintf formatter "-(@[%a@])" (pp_expr ~env srk) t
  | True, [] -> pp_print_string formatter "true"
  | False, [] -> pp_print_string formatter "false"
  | Not, [phi] ->
    fprintf formatter "!(@[%a@])" (pp_expr ~env srk) phi
  | And, conjuncts ->
    fprintf formatter "(@[";
    SrkUtil.pp_print_enum
      ~pp_sep:(fun formatter () -> fprintf formatter "@ /\\ ")
      (pp_expr ~env srk)
      formatter
      (BatList.enum (List.concat (List.map (flatten_sexpr And) conjuncts)));
    fprintf formatter "@])"
  | Or, disjuncts ->
    fprintf formatter "(@[";
    SrkUtil.pp_print_enum
      ~pp_sep:(fun formatter () -> fprintf formatter "@ \\/ ")
      (pp_expr ~env srk)
      formatter
      (BatList.enum (List.concat (List.map (flatten_sexpr Or) disjuncts)));
    fprintf formatter "@])"
  | Eq, [x; y]
  | ArrEq, [x; y] ->
    fprintf formatter "@[%a = %a@]"
      (pp_expr ~env srk) x
      (pp_expr ~env srk) y
  | Leq, [x; y] ->
    fprintf formatter "@[%a <= %a@]"
      (pp_expr ~env srk) x
      (pp_expr ~env srk) y
  | Lt, [x; y] ->
    fprintf formatter "@[%a < %a@]"
      (pp_expr ~env srk) x
      (pp_expr ~env srk) y
  | Store, [a; i; v] ->
    fprintf formatter "@(store %a %a %a)@]"
      (pp_expr ~env srk) a
      (pp_expr ~env srk) i
      (pp_expr ~env srk) v
  | Select, [a; i] ->
    fprintf formatter "@[%a[%a]@]"
      (pp_expr ~env srk) a
      (pp_expr ~env srk) i
  | Exists (name, typ), [psi] | Forall (name, typ), [psi] ->
      let (quantifier_name, varinfo, psi) =
        match label with
        | Exists (_, _) ->
          let (varinfo, psi) = flatten_existential psi in
          ("exists", (name, typ)::varinfo, psi)
        | Forall (_, _) ->
          let (varinfo, psi) = flatten_universal psi in
          ("forall", (name, typ)::varinfo, psi)
        | _ -> assert false
      in
      let env =
        List.fold_left (fun env (x,_) -> Env.push x env) env varinfo
      in
      fprintf formatter "(@[%s@ " quantifier_name;
      SrkUtil.pp_print_enum
        ~pp_sep:pp_print_space
        (fun formatter (name, typ) ->
           fprintf formatter "(%s : %a)" name pp_typ typ)
        formatter
        (BatList.enum varinfo);
      fprintf formatter ".@ %a@])" (pp_expr ~env srk) psi
  | Ite, [cond; bthen; belse] ->
    fprintf formatter "ite(@[%a,@ %a,@ %a@])"
      (pp_expr ~env srk) cond
      (pp_expr ~env srk) bthen
      (pp_expr ~env srk) belse
  | IsInt, [s] ->
     fprintf formatter "in_int_lattice(@[%a@])"
       (pp_expr ~env srk) s
  | _ -> failwith "pp_expr: ill-formed expression"

(* This variant of pp_expr avoids printing a symbol number (e.g., "x:5") for a
   symbol S (i.e., a program variable or function name) if there does not exist
   any other symbol in the expression that has the same name as S. *)
let pp_expr_unnumbered ?(env=Env.empty) srk formatter expr =

  (* find a unique string that can be used to identify each symbol *)
  let strings = Hashtbl.create 991 in
  let symbol_name = Hashtbl.create 991 in
  Symbol.Set.iter (fun symbol ->
      let name = fst (DynArray.get srk.symbols symbol) in
      if Hashtbl.mem strings name then
        let rec go n =
          let name' = name ^ ":" ^ (string_of_int n) in
          if Hashtbl.mem strings name' then
            go (n + 1)
          else begin
            Hashtbl.add strings name' ();
            Hashtbl.add symbol_name symbol name'
          end
        in
        go 0
      else begin
        Hashtbl.add strings name ();
        Hashtbl.add symbol_name symbol name
      end)
    (symbols expr);

  let rec go ?(env=Env.empty) srk formatter expr =
    let Node (label, children, _) = expr.obj in
    let open Format in
    match label, children with
    | Real qq, [] -> QQ.pp formatter qq
    | App k, [] ->
      pp_print_string formatter (Hashtbl.find symbol_name k)
    | App func, args ->
      fprintf formatter "%s(@[%a@])"
      (Hashtbl.find symbol_name func)
      (SrkUtil.pp_print_enum_nobox (go ~env srk)) (BatList.enum args)
    | Var (v, _), [] ->
      (try fprintf formatter "[%s:%d]" (Env.find env v) v
       with Not_found -> fprintf formatter "[free:%d]" v)
    | Add, terms ->
      fprintf formatter "(@[";
      SrkUtil.pp_print_enum
        ~pp_sep:(fun formatter () -> fprintf formatter "@ + ")
        (go ~env srk)
        formatter
        (BatList.enum terms);
      fprintf formatter "@])"
    | Mul, terms ->
      fprintf formatter "(@[";
      SrkUtil.pp_print_enum
        ~pp_sep:(fun formatter () -> fprintf formatter "@ * ")
        (go ~env srk)
        formatter
        (BatList.enum terms);
      fprintf formatter "@])"
    | Div, [s; t] ->
      fprintf formatter "(@[%a@ / %a@])"
        (go ~env srk) s
        (go ~env srk) t
    | Mod, [s; t] ->
      fprintf formatter "(@[%a@ mod %a@])"
        (go ~env srk) s
        (go ~env srk) t
    | Floor, [t] ->
      fprintf formatter "floor(@[%a@])" (go ~env srk) t
    | Neg, [{obj = Node (Real qq, [], _); _}] ->
      QQ.pp formatter (QQ.negate qq)
    | Neg, [{obj = Node (App _, _, _); _} as t]
    | Neg, [{obj = Node (Var (_, _), [], _); _} as t] ->
      fprintf formatter "-%a" (go ~env srk) t
    | Neg, [t] -> fprintf formatter "-(@[%a@])" (go ~env srk) t
    | True, [] -> pp_print_string formatter "true"
    | False, [] -> pp_print_string formatter "false"
    | Not, [phi] ->
      fprintf formatter "!(@[%a@])" (go ~env srk) phi
    | And, conjuncts ->
      fprintf formatter "(@[";
      SrkUtil.pp_print_enum
        ~pp_sep:(fun formatter () -> fprintf formatter "@ /\\ ")
        (go ~env srk)
        formatter
        (BatList.enum (List.concat (List.map (flatten_sexpr And) conjuncts)));
      fprintf formatter "@])"
    | Or, disjuncts ->
      fprintf formatter "(@[";
      SrkUtil.pp_print_enum
        ~pp_sep:(fun formatter () -> fprintf formatter "@ \\/ ")
        (go ~env srk)
        formatter
        (BatList.enum (List.concat (List.map (flatten_sexpr Or) disjuncts)));
      fprintf formatter "@])"
    | Eq, [x; y]
    | ArrEq, [x; y] ->
      fprintf formatter "@[%a = %a@]"
        (go ~env srk) x
        (go ~env srk) y
    | Leq, [x; y] ->
      fprintf formatter "@[%a <= %a@]"
        (go ~env srk) x
        (go ~env srk) y
    | Lt, [x; y] ->
      fprintf formatter "@[%a < %a@]"
        (go ~env srk) x
        (go ~env srk) y
    | Store, [a; i; v] ->
      fprintf formatter "@(store %a %a %a)@]"
        (pp_expr ~env srk) a
        (pp_expr ~env srk) i
        (pp_expr ~env srk) v
    | Select, [a; i] ->
      fprintf formatter "@[%a[%a@]"
        (pp_expr ~env srk) a
        (pp_expr ~env srk) i
    | Exists (name, typ), [psi] | Forall (name, typ), [psi] ->
        let (quantifier_name, varinfo, psi) =
          match label with
          | Exists (_, _) ->
            let (varinfo, psi) = flatten_existential psi in
            ("exists", (name, typ)::varinfo, psi)
          | Forall (_, _) ->
            let (varinfo, psi) = flatten_universal psi in
            ("forall", (name, typ)::varinfo, psi)
          | _ -> assert false
        in
        let env =
          List.fold_left (fun env (x,_) -> Env.push x env) env varinfo
        in
        fprintf formatter "(@[%s@ " quantifier_name;
        SrkUtil.pp_print_enum
          ~pp_sep:pp_print_space
          (fun formatter (name, typ) ->
             fprintf formatter "(%s : %a)" name pp_typ typ)
          formatter
          (BatList.enum varinfo);
        fprintf formatter ".@ %a@])" (go ~env srk) psi
    | Ite, [cond; bthen; belse] ->
      fprintf formatter "ite(@[%a,@ %a,@ %a@])"
        (go ~env srk) cond
        (go ~env srk) bthen
        (go ~env srk) belse
    | IsInt, [s] ->
       fprintf formatter "is_integer(@[%a@])"
         (go ~env srk) s
    | _ -> failwith "pp_expr_unnumbered: ill-formed expression"

  in go ~env srk formatter expr

module Expr = struct
  module Inner = struct
    type t = sexpr hobj
    let equal s t = s.tag = t.tag
    let compare s t = Stdlib.compare s.tag t.tag
    let hash t = t.hcode
  end
  include Inner

  let refine _srk sexpr =
    match sexpr.obj with
    | Node (_, _, `TyInt)
    | Node (_, _, `TyReal) -> `ArithTerm sexpr
    | Node (_, _, `TyArr) -> `ArrTerm sexpr
    | Node (_, _, `TyBool) -> `Formula sexpr

  let refine_coarse _srk sexpr =
    match sexpr.obj with
    | Node (_, _, `TyInt)
    | Node (_, _, `TyReal)
    | Node (_, _, `TyArr) -> `Term sexpr
    | Node (_, _, `TyBool) -> `Formula sexpr

  let term_of _srk sexpr =
    match sexpr.obj with
    | Node (_, _, `TyInt)
    | Node (_, _, `TyReal)
    | Node (_, _, `TyArr) -> sexpr
    | Node (_, _, `TyBool) -> invalid_arg "Syntax.term_of: not a term"

  let arith_term_of _srk sexpr =
    match sexpr.obj with
    | Node (_, _, `TyInt)
      | Node (_, _, `TyReal) -> sexpr
    | Node (_, _, `TyArr)
      | Node (_, _, `TyBool) -> invalid_arg "Syntax.term_of: not an arithmetic term"

  let arr_term_of _srk sexpr =
    match sexpr.obj with
    | Node (_, _, `TyArr) -> sexpr
    | Node (_, _, `TyInt)
      | Node (_, _, `TyReal)
      | Node (_, _, `TyBool) -> invalid_arg "Syntax.term_of: not an array term"

  let formula_of _srk sexpr =
    match sexpr.obj with
    | Node (_, _, `TyInt)
<<<<<<< HEAD
    | Node (_, _, `TyReal)
    | Node (_, _, `TyArr) -> invalid_arg "Syntax.formula_of: not a formula"
=======
      | Node (_, _, `TyReal) 
      | Node (_, _, `TyArr) -> invalid_arg "Syntax.formula_of: not a formula"
>>>>>>> 40bf91dd
    | Node (_, _, `TyBool) -> sexpr

  let pp = pp_expr

  let destruct_sexpr _srk { obj=Node (label, children, _); _ } =
    (label, children)

  let construct_sexpr _srk label children = _srk.mk label children

  module HT = struct
    module HT = BatHashtbl.Make(Inner)
    type ('a, 'typ, 'b) t = 'b HT.t
    let create = HT.create
    let add = HT.add
    let replace = HT.replace
    let remove = HT.remove
    let find = HT.find
    let mem = HT.mem
    let keys = HT.keys
    let values = HT.values
    let enum = HT.enum
  end

  module Set = struct
    module S = BatSet.Make(Inner)
    type ('a, 'typ) t = S.t
    let empty = S.empty
    let add = S.add
    let union = S.union
    let inter = S.inter
    let enum = S.enum
    let mem = S.mem
    let equal = S.equal
    let of_list = S.of_list
    let elements = S.elements
    let filter = S.filter
  end

  module Map = struct
    module M = BatMap.Make(Inner)
    type ('a, 'typ, 'b) t = 'b M.t
    let empty = M.empty
    let is_empty = M.is_empty
    let add = M.add
    let map = M.map
    let filter = M.filter
    let filter_map = M.filter_map
    let remove = M.remove
    let find = M.find
    let keys = M.keys
    let values = M.values
    let enum = M.enum
    let merge = M.merge
    let fold = M.fold
    let equal = M.equal
  end

  module ExprMemo = struct
    module EM = Memo.Make(Inner)
    let memo = EM.memo
  end

end

module Term = struct
  type 'a t = 'a term
  let equal s t = s.tag = t.tag
  let compare s t = Stdlib.compare s.tag t.tag
  let hash t = t.hcode

  let eval _srk alg t =
    let rec go t =
      match t.obj with
      | Node (Real qq, [], _) -> alg (`Real qq)
      | Node (App _, _, `TyBool) -> invalid_arg "eval: not a term"
      | Node (App func, args, `TyInt)
      | Node (App func, args, `TyReal)
      | Node (App func, args, `TyArr) ->
        alg (`App (func, args))
      | Node (Var (v, typ), [], _) ->
        begin match typ with
          | `TyInt -> alg (`Var (v, `TyInt))
          | `TyReal -> alg (`Var (v, `TyReal))
          | `TyArr -> alg (`Var (v, `TyArr))
          | `TyBool -> invalid_arg "eval: not a term"
        end
      | Node (Add, sum, _) -> alg (`Add (List.map go sum))
      | Node (Mul, product, _) -> alg (`Mul (List.map go product))
      | Node (Div, [s; t], _) -> alg (`Binop (`Div, go s, go t))
      | Node (Mod, [s; t], _) -> alg (`Binop (`Mod, go s, go t))
      | Node (Floor, [t], _) -> alg (`Unop (`Floor, go t))
      | Node (Neg, [t], _) -> alg (`Unop (`Neg, go t))
      | Node (Select, [a; i], `TyInt) -> alg(`Select (go a, go i))
      | Node (Store, [a; i; v], `TyArr) -> alg(`Store(go a, go i, go v))
      | Node (Ite, [cond; bthen; belse], `TyReal)
      | Node (Ite, [cond; bthen; belse], `TyInt)
      | Node (Ite, [cond; bthen; belse], `TyArr) ->
        alg (`Ite (cond, go bthen, go belse))
      | _ -> invalid_arg "eval: not a term"
    in
    go t

  let eval_partial srk alg t =
    let alg' term =
      match alg term with
      | Some t -> t
      | None -> raise Quit
    in
    try Some (eval srk alg' t)
    with Quit -> None

  let destruct _srk t = match t.obj with
    | Node (Real qq, [], _) -> `Real qq
    | Node (App _, _, `TyBool) -> invalid_arg "destruct: not a term"
    | Node (App func, args, `TyInt)
    | Node (App func, args, `TyReal)
    | Node (App func, args, `TyArr) ->
      `App (func, args)
    | Node (Var (v, typ), [], _) ->
      begin match typ with
        | `TyInt -> `Var (v, `TyInt)
        | `TyReal -> `Var (v, `TyReal)
        | `TyArr -> `Var (v, `TyArr)
        | `TyBool -> invalid_arg "destruct: not a term"
      end
    | Node (Add, sum, _) -> `Add sum
    | Node (Mul, product, _) -> `Mul product
    | Node (Div, [s; t], _) -> `Binop (`Div, s, t)
    | Node (Mod, [s; t], _) -> `Binop (`Mod, s, t)
    | Node (Floor, [t], _) -> `Unop (`Floor, t)
    | Node (Neg, [t], _) -> `Unop (`Neg, t)
    | Node (Select, [a; i], _) -> `Select (a, i)
    | Node (Store, [a; i; v], `TyArr) -> `Store(a, i, v)
    | Node (Ite, [cond; bthen; belse], `TyReal)
    | Node (Ite, [cond; bthen; belse], `TyInt)
    | Node (Ite, [cond; bthen; belse], `TyArr) ->
      `Ite (cond, bthen, belse)
    | _ -> invalid_arg "destruct: not a term"

  let construct _srk open_term = match open_term with
    | `Real qq -> mk_real _srk qq
    | `App(func, args) -> mk_app _srk func args
    | `Var(v, `TyInt) -> mk_var _srk v `TyInt
    | `Var(v, `TyReal) -> mk_var _srk v `TyReal
    | `Var(v, `TyArr) -> mk_var _srk v `TyArr
    | `Add sum -> mk_add _srk sum
    | `Mul product -> mk_mul _srk product
    | `Binop (`Div, s, t) -> mk_div _srk s t
    | `Binop (`Mod, s, t) -> mk_mod _srk s t
    | `Unop (`Floor, t) -> mk_floor _srk t
    | `Unop (`Neg, t) -> mk_neg _srk t
    | `Select (a, i) -> mk_select _srk a i
    | `Store (a, i, v) -> mk_store _srk a i v
    | `Ite (cond, bthen, belse) -> mk_ite _srk cond bthen belse

  let pp = pp_expr
  let show ?(env=Env.empty) srk t = SrkUtil.mk_show (pp ~env srk) t

  let typ _ node =
    match node.obj with
    | Node (_, _, `TyInt) -> `TyInt
    | Node (_, _, `TyReal) -> `TyReal
    | Node (_, _, `TyArr) -> `TyArr
    | Node (_, _, `TyBool) -> invalid_arg "term_typ: not a term"

  let refine _srk sexpr =
    match sexpr.obj with
    | Node (_, _, `TyInt)
      | Node (_, _, `TyReal) -> `ArithTerm sexpr
    | Node (_, _, `TyArr) -> `ArrTerm sexpr
    | Node (_, _, `TyBool) -> assert false
end

module ArithTerm = struct
  type 'a t = 'a arith_term

  let arith_term_of _srk term =
    match term.obj with
    | Node (_, _, `TyInt)
    | Node (_, _, `TyReal) -> term
    | Node (_, _, `TyArr)
    | Node (_, _, `TyBool) -> invalid_arg "Syntax.term_of: not an arithmetic term"

  let typ _ node =
    match node.obj with
    | Node (_, _, `TyInt) -> `TyInt
    | Node (_, _, `TyReal) -> `TyReal
    | Node (_, _, `TyArr)
    | Node (_, _, `TyBool) -> invalid_arg "term_typ: not an arithmetic term"

  let equal s t = s.tag = t.tag
  let compare s t = Stdlib.compare s.tag t.tag
  let hash t = t.hcode

  let eval _srk alg t =
    let rec go t =
      match t.obj with
      | Node (Real qq, [], _) -> alg (`Real qq)
      | Node (App _, _, `TyBool) | Node (App _, _, `TyArr) ->
        invalid_arg "eval: not arithmetic a term"
      | Node (App func, args, `TyInt) | Node (App func, args, `TyReal) ->
        alg (`App (func, args))
      | Node (Var (v, typ), [], _) ->
        begin match typ with
          | `TyInt -> alg (`Var (v, `TyInt))
          | `TyReal -> alg (`Var (v, `TyReal))
          | `TyArr
          | `TyBool -> invalid_arg "eval: not an arithmetic term"
        end
      | Node (Add, sum, _) -> alg (`Add (List.map go sum))
      | Node (Mul, product, _) -> alg (`Mul (List.map go product))
      | Node (Div, [s; t], _) -> alg (`Binop (`Div, go s, go t))
      | Node (Mod, [s; t], _) -> alg (`Binop (`Mod, go s, go t))
      | Node (Floor, [t], _) -> alg (`Unop (`Floor, go t))
      | Node (Neg, [t], _) -> alg (`Unop (`Neg, go t))
      | Node (Select, [a; i], `TyInt) -> alg(`Select (a, go i))
      | Node (Ite, [cond; bthen; belse], `TyReal)
      | Node (Ite, [cond; bthen; belse], `TyInt) ->
        alg (`Ite (cond, go bthen, go belse))
      | _ -> invalid_arg "eval: not a term"
    in
    go t

  let eval_partial srk alg t =
    let alg' term =
      match alg term with
      | Some t -> t
      | None -> raise Quit
    in
    try Some (eval srk alg' t)
    with Quit -> None

  let destruct _srk t = match t.obj with
    | Node (Real qq, [], _) -> `Real qq
    | Node (App _, _, `TyBool) | Node (App _, _, `TyArr) ->
      invalid_arg "destruct: not an arithmetic term"
    | Node (App func, args, `TyInt) | Node (App func, args, `TyReal) ->
      `App (func, args)
    | Node (Var (v, typ), [], _) ->
      begin match typ with
        | `TyInt -> `Var (v, `TyInt)
        | `TyReal -> `Var (v, `TyReal)
        | `TyArr
        | `TyBool -> invalid_arg "destruct: not an arithmetic term"
      end
    | Node (Add, sum, _) -> `Add sum
    | Node (Mul, product, _) -> `Mul product
    | Node (Div, [s; t], _) -> `Binop (`Div, s, t)
    | Node (Mod, [s; t], _) -> `Binop (`Mod, s, t)
    | Node (Floor, [t], _) -> `Unop (`Floor, t)
    | Node (Neg, [t], _) -> `Unop (`Neg, t)
    | Node (Select, [a; i], _) -> `Select(a, i)
    | Node (Ite, [cond; bthen; belse], `TyReal)
    | Node (Ite, [cond; bthen; belse], `TyInt) ->
      `Ite (cond, bthen, belse)
    | _ -> invalid_arg "destruct: not a term"

  let construct _srk open_term = match open_term with
    | `Real qq -> mk_real _srk qq
    | `App(func, args) -> mk_app _srk func args
    | `Var(v, `TyInt) -> mk_var _srk v `TyInt
    | `Var(v, `TyReal) -> mk_var _srk v `TyReal
    | `Add sum -> mk_add _srk sum
    | `Mul product -> mk_mul _srk product
    | `Binop (`Div, s, t) -> mk_div _srk s t
    | `Binop (`Mod, s, t) -> mk_mod _srk s t
    | `Select (a, i) -> mk_select _srk a i
    | `Unop (`Floor, t) -> mk_floor _srk t
    | `Unop (`Neg, t) -> mk_neg _srk t
    | `Ite (cond, bthen, belse) -> mk_ite _srk cond bthen belse

  let pp = pp_expr
  let show ?(env=Env.empty) srk t = SrkUtil.mk_show (pp ~env srk) t
end


module ArrTerm = struct
  type 'a t = 'a arr_term
  let equal s t = s.tag = t.tag
  let compare s t = Stdlib.compare s.tag t.tag
  let hash t = t.hcode

  let eval _srk alg t =
    let rec go t =
      match t.obj with
      | Node (App func, args, `TyArr) -> alg (`App (func, args))
      | Node (Var (v, `TyArr), [], _) -> alg (`Var (v, `TyArr))
      | Node (Store, [a; i; v], _) -> alg(`Store (go a, i, v))
      | Node (Ite, [cond; bthen; belse], `TyArr) ->
        alg (`Ite (cond, go bthen, go belse))
      | _ -> invalid_arg "eval: not an array term"
    in
    go t

  let eval_partial srk alg t =
    let alg' term =
      match alg term with
      | Some t -> t
      | None -> raise Quit
    in
    try Some (eval srk alg' t)
    with Quit -> None

  let destruct _srk t = match t.obj with
    | Node (App func, args, `TyArr)-> `App (func, args)
    | Node (Var (v, `TyArr), [], _) -> `Var (v, `TyArr)
    | Node (Ite, [cond; bthen; belse], `TyArr) -> `Ite (cond, bthen, belse)
    | Node (Store, [a; i; v], _) -> `Store (a, i ,v)
    | _ -> invalid_arg "destruct: not a term"

  let construct _srk open_term = match open_term with
    | `App(func, args) -> mk_app _srk func args
    | `Var(v, `TyArr) -> mk_var _srk v `TyArr
    | `Ite (cond, bthen, belse) -> mk_ite _srk cond bthen belse
    | `Store (a, i, v) -> mk_store _srk a i v

  let pp = pp_expr
  let show ?(env=Env.empty) srk t = SrkUtil.mk_show (pp ~env srk) t
end


module Formula = struct
  type 'a t = 'a formula
  let equal s t = s.tag = t.tag
  let compare s t = Stdlib.compare s.tag t.tag
  let hash t = t.hcode

  let destruct _srk phi = match phi.obj with
    | Node (True, [], _) -> `Tru
    | Node (False, [], _) -> `Fls
    | Node (And, conjuncts, _) -> `And conjuncts
    | Node (Or, disjuncts, _) -> `Or disjuncts
    | Node (Not, [phi], _) -> `Not phi
    | Node (Exists (name, typ), [phi], _) ->
      `Quantify (`Exists, name, typ, phi)
    | Node (Forall (name, typ), [phi], _) ->
      `Quantify (`Forall, name, typ, phi)
    | Node (Eq, [s; t], _) -> `Atom (`Arith (`Eq, s, t))
    | Node (Leq, [s; t], _) -> `Atom (`Arith (`Leq, s, t))
    | Node (Lt, [s; t], _) -> `Atom (`Arith (`Lt, s, t))
    | Node (ArrEq, [s; t], _) -> `Atom (`ArrEq (s, t))
    | Node (Var (v, `TyBool), [], _) -> `Proposition (`Var v)
    | Node (App f, args, `TyBool) -> `Proposition (`App (f, args))
    | Node (Ite, [cond; bthen; belse], `TyBool) -> `Ite (cond, bthen, belse)
    | Node (IsInt, [s], _) -> `Atom (`IsInt s)
    | _ -> invalid_arg "destruct: not a formula"

  let construct _srk open_formula = match open_formula with
    | `Tru -> mk_true _srk
    | `Fls -> mk_false _srk
    | `And conjuncts -> mk_and _srk conjuncts
    | `Or disjuncts -> mk_or _srk disjuncts
    | `Not phi -> mk_not _srk phi
    | `Quantify (`Exists, name, typ, phi) -> mk_exists _srk ~name typ phi
    | `Quantify (`Forall, name, typ, phi) -> mk_forall _srk ~name typ phi
    | `Atom (`Arith (`Eq, s, t)) -> mk_eq _srk s t
    | `Atom (`Arith (`Leq, s, t)) -> mk_leq _srk s t
    | `Atom (`Arith (`Lt, s, t)) -> mk_lt _srk s t
    | `Atom (`ArrEq (s, t)) -> mk_arr_eq _srk s t
    | `Atom (`IsInt s) -> mk_is_int _srk s
    | `Proposition (`Var v) -> mk_var _srk v `TyBool
    | `Proposition (`App (f, args)) -> mk_app _srk f args
    | `Ite (cond, bthen, belse) -> mk_ite _srk cond bthen belse

  let rec eval srk alg phi = match destruct srk phi with
    | `Tru -> alg `Tru
    | `Fls -> alg `Fls
    | `Or disjuncts -> alg (`Or (List.map (eval srk alg) disjuncts))
    | `And conjuncts -> alg (`And (List.map (eval srk alg) conjuncts))
    | `Quantify (qt, name, typ, phi) ->
       alg (`Quantify (qt, name, typ, eval srk alg phi))
    | `Not phi -> alg (`Not (eval srk alg phi))
    | `Atom c -> alg (`Atom c)
    | `Proposition p -> alg (`Proposition p)
    | `Ite (cond, bthen, belse) ->
       alg (`Ite (eval srk alg cond, eval srk alg bthen, eval srk alg belse))

  let eval_memo srk alg =
    let table = BatInnerWeaktbl.create 991 in
    let rec go phi =
      try BatInnerWeaktbl.find table phi.tag
      with Not_found ->
        let result = match destruct srk phi with
          | `Tru -> alg `Tru
          | `Fls -> alg `Fls
          | `Or disjuncts -> alg (`Or (List.map go disjuncts))
          | `And conjuncts -> alg (`And (List.map go conjuncts))
          | `Quantify (qt, name, typ, phi) ->
            alg (`Quantify (qt, name, typ, go phi))
          | `Not phi -> alg (`Not (go phi))
          | `Atom c -> alg (`Atom c)
          | `Proposition p -> alg (`Proposition p)
          | `Ite (cond, bthen, belse) ->
            alg (`Ite (go cond, go bthen, go belse))
        in
        BatInnerWeaktbl.add table phi.tag result;
        result
    in
    go

  let pp = pp_expr
  let show ?(env=Env.empty) srk t = SrkUtil.mk_show (pp ~env srk) t

  let quantify_closure quantify srk phi =
    let vars = vars phi in
    let types = Array.make (Var.Set.cardinal vars) `TyInt in
    let rename =
      let n = ref (-1) in
      let map =
        Var.Set.fold (fun (v, typ) m ->
            incr n;
            types.(!n) <- typ;
            SrkUtil.Int.Map.add v (mk_var srk (!n) typ) m
          )
          vars
          SrkUtil.Int.Map.empty
      in
      fun (v, _) -> SrkUtil.Int.Map.find v map
    in
    Array.fold_left
      (fun psi typ -> quantify typ psi)
      (substitute srk rename phi)
      types

  let existential_closure srk = quantify_closure (mk_exists srk) srk
  let universal_closure srk = quantify_closure (mk_forall srk) srk

  let skolemize_free srk phi =
    let skolem =
      Memo.memo (fun (_, typ) -> mk_const srk (mk_symbol srk typ))
    in
    let rec go sexpr =
      let (Node (label, children, _)) = sexpr.obj in
      match label with
      | Var (i, typ) -> skolem (i, (typ :> typ))
      | _ -> srk.mk label (List.map go children)
    in
    go phi

  let prenex srk phi =
    let negate_prefix =
      List.map (function
          | `Exists (name, typ) -> `Forall (name, typ)
          | `Forall (name, typ) -> `Exists (name, typ))
    in
    let combine phis =
      let f (qf_pre0, phi0) (qf_pre, phis) =
        let depth = List.length qf_pre in
        let depth0 = List.length qf_pre0 in
        let phis = List.map (decapture srk depth depth0) phis in
        (qf_pre0@qf_pre, (decapture srk 0 depth phi0)::phis)
      in
      List.fold_right f phis ([], [])
    in
    let alg = function
      | `Tru -> ([], mk_true srk)
      | `Fls -> ([], mk_false srk)
      | `Atom c -> ([], construct srk (`Atom c))
      | `And conjuncts ->
        let (qf_pre, conjuncts) = combine conjuncts in
        (qf_pre, mk_and srk conjuncts)
      | `Or disjuncts ->
        let (qf_pre, disjuncts) = combine disjuncts in
        (qf_pre, mk_or srk disjuncts)
      | `Quantify (`Exists, name, typ, (qf_pre, phi)) ->
        (`Exists (name, typ)::qf_pre, phi)
      | `Quantify (`Forall, name, typ, (qf_pre, phi)) ->
        (`Forall (name, typ)::qf_pre, phi)
      | `Not (qf_pre, phi) -> (negate_prefix qf_pre, mk_not srk phi)
      | `Proposition (`Var i) -> ([], mk_var srk i `TyBool)
      | `Proposition (`App (p, args)) -> ([], mk_app srk p args)
      | `Ite (cond, bthen, belse) ->
        begin match combine [cond; bthen; belse] with
          | (qf_pre, [cond; bthen; belse]) ->
            (qf_pre, mk_ite srk cond bthen belse)
          | _ -> assert false
        end
    in
    let (qf_pre, matrix) = eval srk alg phi in
    List.fold_right
      (fun qf phi ->
         match qf with
         | `Exists (name, typ) -> mk_exists srk ~name typ phi
         | `Forall (name, typ) -> mk_forall srk ~name typ phi)
      qf_pre
      matrix
end

let quantify_const srk qt sym phi =
  let typ = match typ_symbol srk sym with
    | #typ_fo as x -> x
    | `TyFun _ ->
      begin match qt with
        | `Forall ->
          invalid_arg "mk_forall_const: not a first-order constant"
        | `Exists ->
          invalid_arg "mk_exists_const: not a first-order constant"
      end
  in
  let replacement = mk_var srk 0 typ in
  let subst k =
    if k = sym then replacement
    else mk_const srk k
  in
  let psi = substitute_const srk subst (decapture srk 0 1 phi) in
  match qt with
  | `Forall -> mk_forall srk ~name:(show_symbol srk sym) typ psi
  | `Exists -> mk_exists srk ~name:(show_symbol srk sym) typ psi

let mk_exists_const srk = quantify_const srk `Exists
let mk_forall_const srk = quantify_const srk `Forall

let quantify_consts srk qt p phi =
  let nb_vars = ref 0 in
  let varinfo = ref [] in
  let subst =
    Memo.memo (fun sym ->
        if p sym then
          mk_const srk sym
        else
          let i = !nb_vars in
          let typ =
            match typ_symbol srk sym with
            | #typ_fo as x -> x
            | `TyFun _ ->
               begin match qt with
               | `Forall ->
                  invalid_arg "mk_forall_consts: not a first-order constant"
               | `Exists ->
                  invalid_arg "mk_exists_consts: not a first-order constant"
               end
          in
          incr nb_vars;
          varinfo := (show_symbol srk sym, typ)::(!varinfo);
          mk_var srk i typ)
  in
  let quantify =
    match qt with
    | `Forall -> mk_forall srk
    | `Exists -> mk_exists srk
  in
  let matrix = substitute_const srk subst phi in
  List.fold_right
    (fun (name, typ) phi -> quantify ~name typ phi)
    (!varinfo)
    matrix

let mk_exists_consts srk = quantify_consts srk `Exists
let mk_forall_consts srk = quantify_consts srk `Forall

let node_typ symbols label children =
  (* NK: TODO: This should do proper typechecking *)
  match label with
  | Real qq ->
    begin match QQ.to_zz qq with
      | Some _ -> `TyInt
      | None -> `TyReal
    end
  | Var (_, typ) -> typ
  | App func ->
    begin match snd (DynArray.get symbols func) with
      | `TyFun (args, ret) ->
        if List.length args != List.length children then
          invalid_arg "Arity mis-match in function application";
        if (BatList.for_all2
              (fun typ { obj = Node (_, _, typ'); _ } -> subtype typ' typ)
              args
              children)
        then
          ret
        else
          invalid_arg "Mis-matched types in function application"
      | `TyInt when children = [] -> `TyInt
      | `TyReal when children = [] -> `TyReal
      | `TyBool when children = [] -> `TyBool
      | `TyArr when children = [] -> `TyArr
      | _ -> invalid_arg "Application of a non-function symbol"
    end
  | Store ->
    begin match children with
      | [a; i; v] -> begin match a.obj, i.obj, v.obj with
          | Node (_, _, `TyArr), Node(_, _, `TyInt), Node (_, _, `TyInt)  -> `TyArr
          | _ -> invalid_arg "invalid array store"
        end
      |  _ -> assert false
    end
  | Select ->
    begin match children with
      | [a; i] -> begin match a.obj, i.obj with
          | Node (_, _, `TyArr), Node(_, _, `TyInt) -> `TyInt
          | _ -> invalid_arg "invalid array select"
        end
      |  _ -> assert false
    end
  | True | False -> `TyBool
  | And | Or | Not
    | Forall (_, _) | Exists (_, _)
    | Eq | Leq | Lt | ArrEq -> `TyBool
  | Floor -> `TyInt
  | Div -> `TyReal
  | Add | Mul | Mod | Neg ->
    List.fold_left (fun typ { obj = Node (_, _, typ'); _ } ->
        match typ, typ' with
        | `TyInt, `TyInt -> `TyInt
        | `TyInt, `TyReal | `TyReal, `TyInt | `TyReal, `TyReal -> `TyReal
        | _, _ -> assert false)
      `TyInt
      children
  | Ite ->
    begin match children with
      | [cond; bthen; belse] ->
        begin match cond.obj, bthen.obj, belse.obj with
          | Node (_, _, `TyBool), Node (_, _, `TyBool), Node (_, _, `TyBool) ->
            `TyBool
          | Node (_, _, `TyBool), Node (_, _, `TyInt), Node (_, _, `TyInt) ->
            `TyInt
          | Node (_, _, `TyBool), Node (_, _, `TyInt), Node (_, _, `TyReal)
          | Node (_, _, `TyBool), Node (_, _, `TyReal), Node (_, _, `TyInt)
          | Node (_, _, `TyBool), Node (_, _, `TyReal), Node (_, _, `TyReal) ->
            `TyReal
          | Node (_, _, `TyBool), Node (_, _, `TyArr), Node (_, _, `TyArr) ->
            `TyArr
          | _, _, _ -> invalid_arg "ill-typed if-then-else"
        end
      | _ -> assert false
    end
  | IsInt ->
     match children with
     | [gen] ->
        begin match gen.obj with
        | Node (_, _, `TyInt)
          | Node (_, _, `TyReal) -> `TyBool
        | _ -> invalid_arg "ill-typed IsInt"
        end
     | _ -> assert false

let expr_typ _ node =
  match node.obj with
  | Node (_, _, `TyInt) -> `TyInt
  | Node (_, _, `TyReal) -> `TyReal
  | Node (_, _, `TyArr) -> `TyArr
  | Node (_, _, `TyBool) -> `TyBool

type ('a, 'b) rewriter = ('a, 'b) expr -> ('a, 'b) expr

let nnf_rewriter srk sexpr =
  match sexpr.obj with
  | Node (Not, [phi], _) ->
    begin match phi.obj with
      | Node (Not, [psi], _) -> psi
      | Node (And, conjuncts, _) -> mk_or srk (List.map (mk_not srk) conjuncts)
      | Node (Or, conjuncts, _) -> mk_and srk (List.map (mk_not srk) conjuncts)
      | Node (Exists (name, typ), [psi], _) ->
        mk_forall srk ~name typ (mk_not srk psi)
      | Node (Forall (name, typ), [psi], _) ->
        mk_exists srk ~name typ (mk_not srk psi)
      | Node (Ite, [cond; bthen; belse], `TyBool) ->
        mk_ite srk cond (mk_not srk bthen) (mk_not srk belse)
      | _ -> sexpr
    end
  | _ -> sexpr

let pos_rewriter srk sexpr =
  let sexpr = nnf_rewriter srk sexpr in
  match sexpr.obj with
  | Node (Not, [phi], _) ->
    begin match phi.obj with
      | Node (Leq, [s; t], _) -> mk_lt srk t s
      | Node (Eq, [s; t], _) -> mk_or srk [mk_lt srk s t; mk_lt srk t s]
      | Node (Lt, [s; t], _) -> mk_leq srk t s
      | _ -> sexpr
    end
  | _ -> sexpr

let rec rewrite srk ?down:(down=fun x -> x) ?up:(up=fun x -> x) sexpr =
  let (Node (label, children, _)) = (down sexpr).obj in
  up (srk.mk label (List.map (rewrite srk ~down ~up) children))

let mk_compare op =
  match op with
  | `Eq -> mk_eq
  | `Lt -> mk_lt
  | `Leq -> mk_leq

let eliminate_ite srk phi =
  let rec map_ite f ite =
    match ite with
    | `Term t -> f t
    | `Ite (cond, bthen, belse) ->
      `Ite (cond, map_ite f bthen, map_ite f belse)
  in
  let mk_ite cond bthen belse =
    mk_or srk [mk_and srk [cond; bthen];
               mk_and srk [mk_not srk cond; belse]]
  in
  let rec ite_formula ite =
    match ite with
    | `Term phi -> phi
    | `Ite (cond, bthen, belse) ->
      mk_ite cond (ite_formula bthen) (ite_formula belse)
  in
  let rec promote_ite term =
    match Term.destruct srk term with
    | `Ite (cond, bthen, belse) ->
      `Ite (elim_ite cond, promote_ite bthen, promote_ite belse)
    | `Real _ | `Var (_, _) -> `Term term
    | `Add xs -> map_ite (fun xs -> `Term (mk_add srk xs)) (ite_list xs)
    | `Mul xs -> map_ite (fun xs -> `Term (mk_mul srk xs)) (ite_list xs)
    | `Binop (`Div, x, y) ->
      let promote_y = promote_ite y in
      map_ite
        (fun t -> map_ite (fun s -> `Term (mk_div srk t s)) promote_y)
        (promote_ite x)
    | `Binop (`Mod, x, y) ->
      let promote_y = promote_ite y in
      map_ite
        (fun t -> map_ite (fun s -> `Term (mk_mod srk t s)) promote_y)
        (promote_ite x)
    | `Unop (`Neg, x) ->
      map_ite (fun t -> `Term (mk_neg srk t)) (promote_ite x)
    | `Unop (`Floor, x) ->
      map_ite (fun t -> `Term (mk_floor srk t)) (promote_ite x)
    | `Store (a, v, i) ->
      let promote_i = promote_ite i in
      let promote_v = promote_ite v in
      map_ite
        (fun t ->
           map_ite
             (fun s -> map_ite (fun u -> `Term (mk_store srk t s u)) promote_i)
             promote_v)
        (promote_ite a)
    | `Select (x, y) ->
      let promote_y = promote_ite y in
      map_ite
        (fun t -> map_ite (fun s -> `Term (mk_select srk t s)) promote_y)
        (promote_ite x)
    | `App (func, args) ->
      List.fold_right (fun x rest ->
          match Expr.refine_coarse srk x with
          | `Formula phi ->
            let phi = elim_ite phi in
            map_ite (fun xs -> `Term (phi::xs)) rest
          | `Term t ->
            map_ite
              (fun t -> map_ite (fun xs -> `Term (t::xs)) rest)
              (promote_ite t))
        args
        (`Term [])
      |> map_ite (fun args -> `Term (mk_app srk func args))
  and ite_list xs =
    List.fold_right (fun x ite ->
        map_ite
          (fun x_term -> map_ite (fun xs -> `Term (x_term::xs)) ite)
          (promote_ite x))
      xs
      (`Term [])
  and elim_ite phi =
    let alg = function
      | `Tru -> mk_true srk
      | `Fls -> mk_false srk
      | `And xs -> mk_and srk xs
      | `Or xs -> mk_or srk xs
      | `Not phi  -> mk_not srk phi
      | `Quantify (`Exists, name, typ, phi) -> mk_exists srk ~name typ phi
      | `Quantify (`Forall, name, typ, phi) -> mk_forall srk ~name typ phi
      | `Ite (cond, bthen, belse) -> mk_ite cond bthen belse
      | `Atom (`Arith (op, s, t)) ->
        let promote_t = promote_ite t in
        map_ite
          (fun s -> map_ite (fun t -> `Term (mk_compare op srk s t)) promote_t)
          (promote_ite s)
        |> ite_formula
      | `Atom (`ArrEq (s, t)) ->
        let promote_t = promote_ite t in
        map_ite
          (fun s -> map_ite (fun t -> `Term (mk_arr_eq srk s t)) promote_t)
          (promote_ite s)
        |> ite_formula
      | `Atom (`IsInt s) ->
         map_ite (fun s -> `Term (mk_is_int srk s)) (promote_ite s)
         |> ite_formula
      | `Proposition (`Var i) -> mk_var srk i `TyBool
      | `Proposition (`App (func, args)) ->
        List.fold_right (fun x rest ->
            match Expr.refine_coarse srk x with
            | `Formula phi ->
              let phi = elim_ite phi in
              map_ite (fun xs -> `Term (phi::xs)) rest
            | `Term t ->
              map_ite
                (fun t -> map_ite (fun xs -> `Term (t::xs)) rest)
                (promote_ite t))
          args
          (`Term [])
        |> map_ite (fun args -> `Term (mk_app srk func args))
        |> ite_formula
    in
    Formula.eval srk alg phi
  in
  elim_ite phi

let eliminate_arr_eq srk phi =
  let alg = function
    | `Atom (`ArrEq (s, t)) ->
      let s_i = mk_select srk (decapture srk 0 1 s) (mk_var srk 0 `TyInt) in
      let t_i = mk_select srk (decapture srk 0 1 t) (mk_var srk 0 `TyInt) in
      mk_forall srk ~name:"i" `TyInt (mk_eq srk s_i t_i)
    | phi -> Formula.construct srk phi
  in
  Formula.eval srk alg phi

let pp_smtlib2_gen ?(named=false) ?(env=Env.empty) ?(strings=Hashtbl.create 991)
      srk formatter assertions =
  let open Format in
  let pp_sep = pp_print_space in

  (* Legal characters in an SMTLIB2 symbol *)
  let legal_char x =
    BatChar.is_letter x || BatChar.is_digit x
    || BatString.contains "~!@$%^&*_-+=<>.?/" x
  in
  (* Convert a string to a valid SMTLIB2 symbol *)
  let symbol_of_string name =
    if BatEnum.for_all legal_char (BatString.enum name) then
      name
    else
      let replaced =
        BatString.map (fun c ->
            if legal_char c || BatString.contains " \"#'(),;:`{}" c then
              c
            else
              '?')
          name
      in
      "|" ^ replaced ^ "|"
  in
  let fresh_var_name =
    let nb_vars = ref 0 in
    fun name -> begin
        incr nb_vars;
        symbol_of_string (Format.sprintf "%s?%d" name (!nb_vars))
      end
  in

  let all_symbols =
    List.fold_left (fun syms phi ->
      Symbol.Set.union syms (symbols phi)
    ) Symbol.Set.empty assertions
  in

  (* find a unique string that can be used to identify each symbol *)
  let symbol_name = Hashtbl.create 991 in
  Symbol.Set.iter (fun symbol ->
      let base_name = fst (DynArray.get srk.symbols symbol) in
      let name = symbol_of_string base_name in
      if Hashtbl.mem strings name then
        let rec go n =
          let name' = symbol_of_string (base_name ^ (string_of_int n)) in
          if Hashtbl.mem strings name' then
            go (n + 1)
          else begin
            Hashtbl.add strings name' symbol;
            Hashtbl.add symbol_name symbol name'
          end
        in
        go 0
      else begin
        let name = symbol_of_string (fst (DynArray.get srk.symbols symbol)) in
        Hashtbl.add strings name symbol;
        Hashtbl.add symbol_name symbol name
      end)
    all_symbols;

  fprintf formatter "@[<v 0>";

  let pp_typ_fo formatter = function
    | `TyReal -> pp_print_string formatter "Real"
    | `TyInt -> pp_print_string formatter "Int"
    | `TyBool -> pp_print_string formatter "Bool"
    | `TyArr -> pp_print_string formatter "(Array (Int) Int)"
  in
  (* print declarations *)
  symbol_name |> Hashtbl.iter (fun symbol name ->
      match typ_symbol srk symbol with
      | `TyReal -> fprintf formatter "(declare-const %s Real)@;" name
      | `TyInt -> fprintf formatter "(declare-const %s Int)@;" name
      | `TyBool -> fprintf formatter "(declare-const %s Bool)@;" name
      | `TyArr -> fprintf formatter "(declare-const %s (Array (Int) Int))@;" name
      | `TyFun (args, ret) ->
        fprintf formatter "(declare-fun %s (%a) %a)@;"
          name
          (SrkUtil.pp_print_enum ~pp_sep pp_typ_fo) (BatList.enum args)
          pp_typ_fo ret
  );

    let rec go env formatter expr =
    let Node (label, children, _) = expr.obj in
    match label, children with
    | Real qq, [] ->
      let (num, den) = QQ.to_zzfrac qq in
      if ZZ.equal den ZZ.one then
        ZZ.pp formatter num
      else
        fprintf formatter "(/ %a %a)"
          ZZ.pp num
          ZZ.pp den
    | App k, [] ->
      pp_print_string formatter (Hashtbl.find symbol_name k)
    | App func, args ->
      fprintf formatter "(%s %a)"
        (Hashtbl.find symbol_name func)
        (SrkUtil.pp_print_enum ~pp_sep (go env)) (BatList.enum args)
    | Var (v, _), [] ->
       (try pp_print_string formatter (Env.find env v)
       with Not_found -> invalid_arg "pp_smtlib2: free variable")
    | Add, terms ->
      fprintf formatter "(+ @[";
      SrkUtil.pp_print_enum
        ~pp_sep
        (go env)
        formatter
        (BatList.enum terms);
      fprintf formatter "@])"
    | Mul, terms ->
      fprintf formatter "(* @[";
      SrkUtil.pp_print_enum
        ~pp_sep
        (go env)
        formatter
        (BatList.enum terms);
      fprintf formatter "@])"
    | Div, [s; t] ->
      fprintf formatter "(/ @[%a@ %a@])"
        (go env) s
        (go env) t
    | Mod, [s; t] ->
      fprintf formatter "(mod @[%a@ %a@])"
        (go env) s
        (go env) t
    | Floor, [t] ->
      fprintf formatter "(to_int @[%a@])" (go env) t
    | Neg, [{obj = Node (Real qq, [], _); _}] ->
      QQ.pp formatter (QQ.negate qq)
    | Neg, [{obj = Node (App _, _, _); _} as t]
    | Neg, [t] -> fprintf formatter "(- @[%a@])" (go env) t
    | True, [] -> pp_print_string formatter "true"
    | False, [] -> pp_print_string formatter "false"
    | Not, [phi] ->
      fprintf formatter "(not @[%a@])" (go env) phi
    | And, conjuncts ->
      fprintf formatter "(and @[";
      SrkUtil.pp_print_enum
        ~pp_sep
        (go env)
        formatter
        (BatList.enum (List.concat (List.map (flatten_sexpr And) conjuncts)));
      fprintf formatter "@])"
    | Or, disjuncts ->
      fprintf formatter "(or @[";
      SrkUtil.pp_print_enum
        ~pp_sep
        (go env)
        formatter
        (BatList.enum (List.concat (List.map (flatten_sexpr Or) disjuncts)));
      fprintf formatter "@])"
    (* Potentially misleading since user may expect expansion of ArrEq
     * syntactic sugar prior to conversion to smt2 *)
    | Eq, [x; y] | ArrEq, [x; y] ->
      fprintf formatter "(= @[%a %a@])"
        (go env) x
        (go env) y
    | Leq, [x; y] ->
      fprintf formatter "(<= @[%a %a@])"
        (go env) x
        (go env) y
    | Lt, [x; y] ->
      fprintf formatter "(< @[%a %a@])"
        (go env) x
        (go env) y
    | Exists (name, typ), [psi] | Forall (name, typ), [psi] ->
      let (quantifier_name, varinfo, psi) =
        match label with
        | Exists (_, _) ->
          let (varinfo, psi) = flatten_existential psi in
          ("exists", (name, typ)::varinfo, psi)
        | Forall (_, _) ->
          let (varinfo, psi) = flatten_universal psi in
          ("forall", (name, typ)::varinfo, psi)
        | _ -> assert false
      in
      let varinfo =
        List.map (fun (name, typ) -> (fresh_var_name name, typ)) varinfo
      in
      let env =
        List.fold_left (fun env (x,_) -> Env.push x env) env varinfo
      in
      fprintf formatter "(@[%s@ (" quantifier_name;
      SrkUtil.pp_print_enum
        ~pp_sep
        (fun formatter (name, typ) ->
           fprintf formatter "(%s %a)" name pp_typ_fo typ)
        formatter
        (BatList.enum varinfo);
      fprintf formatter ")@ %a@])" (go env) psi
    | Ite, [cond; bthen; belse] ->
      fprintf formatter "(ite @[%a@ %a@ %a@])"
        (go env) cond
        (go env) bthen
        (go env) belse
    | Select, [a; i] ->
      fprintf formatter "(select %a %a)"
        (go env) a
        (go env) i
    | Store, [a; i; v] ->
      fprintf formatter "(store %a %a %a)"
        (go env) a
        (go env) i
        (go env) v
    | IsInt, [s] ->
       fprintf formatter "(is_integer %a)" (go env) s
    | _ -> failwith "pp_smtlib2: ill-formed expression"
  in
  List.iteri (fun i phi ->
    if named then
      fprintf formatter "(assert (! %a :named f%d))@;" (go env) phi i
    else
      fprintf formatter "(assert %a)@;" (go env) phi
  ) assertions;
  fprintf formatter "(check-sat)@]"

let pp_smtlib2 ?(env=Env.empty) srk formatter expr =
  pp_smtlib2_gen ~env srk formatter [expr]

module Infix (C : sig
    type t
    val context : t context
  end) =
struct
  let ( ! ) = mk_not C.context
  let ( && ) x y = mk_and C.context [x; y]
  let ( || ) x y = mk_or C.context [x; y]
  let ( < ) = mk_lt C.context
  let ( <= ) = mk_leq C.context
  let ( = ) = mk_eq C.context
  let tru = mk_true C.context
  let fls = mk_false C.context

  let ( + ) x y = mk_add C.context [x; y]
  let ( - ) x y = mk_add C.context [x; mk_neg C.context y]
  let ( * ) x y = mk_mul C.context [x; y]
  let ( / ) = mk_div C.context
  let ( mod ) = mk_mod C.context

  let const = mk_const C.context
  let forall = mk_forall C.context
  let exists = mk_exists C.context
  let var = mk_var C.context
  let ( .%[] ) = mk_select C.context
  let ( .%[]<- ) = mk_store C.context
  let ( == ) = mk_arr_eq C.context

  let is_int = mk_is_int C.context
end

module type Context = sig
  type t (* magic type parameter unique to this context *)
  val context : t context
  type term = (t, typ_term) expr
  type arith_term = (t, typ_arith) expr
  type arr_term = (t, typ_arr) expr
  type formula = (t, typ_bool) expr

  val mk_symbol : ?name:string -> typ -> symbol
  val mk_const : symbol -> ('a, 'typ) expr
  val mk_app : symbol -> ('a, 'b) expr list -> ('a, 'typ) expr
  val mk_var : int -> typ_fo -> ('a, 'typ) expr
  val mk_add : arith_term list -> arith_term
  val mk_mul : arith_term list -> arith_term
  val mk_div : arith_term -> arith_term -> arith_term
  val mk_idiv : arith_term -> arith_term -> arith_term
  val mk_mod : arith_term -> arith_term -> arith_term
  val mk_real : QQ.t -> arith_term
  val mk_zz : ZZ.t -> arith_term
  val mk_int : int -> arith_term
  val mk_floor : arith_term -> arith_term
  val mk_neg : arith_term -> arith_term
  val mk_sub : arith_term -> arith_term -> arith_term
  val mk_select : arr_term -> arith_term -> arith_term
  val mk_store : arr_term -> arith_term -> arith_term -> arr_term
  val mk_forall : ?name:string -> typ_fo -> formula -> formula
  val mk_exists : ?name:string -> typ_fo -> formula -> formula
  val mk_forall_const : symbol -> formula -> formula
  val mk_exists_const : symbol -> formula -> formula
  val mk_and : formula list -> formula
  val mk_or : formula list -> formula
  val mk_not : formula -> formula
  val mk_eq : arith_term -> arith_term -> formula
  val mk_lt : arith_term -> arith_term -> formula
  val mk_leq : arith_term -> arith_term -> formula
  val mk_arr_eq : arr_term -> arr_term -> formula
  val mk_true : formula
  val mk_false : formula
  val mk_is_int : arith_term -> formula
  val mk_ite : formula -> (t, 'a) expr -> (t, 'a) expr -> (t, 'a) expr
  val stats : unit -> (int * int * int)
end

module ImplicitContext(C : sig
    type t
    val context : t context
  end) = struct
  open C
  let mk_symbol = mk_symbol context
  let mk_const = mk_const context
  let mk_app = mk_app context
  let mk_var = mk_var context
  let mk_add = mk_add context
  let mk_mul = mk_mul context
  let mk_div = mk_div context
  let mk_idiv = mk_idiv context
  let mk_mod = mk_mod context
  let mk_real = mk_real context
  let mk_zz = mk_zz context
  let mk_int = mk_int context
  let mk_floor = mk_floor context
  let mk_neg = mk_neg context
  let mk_sub = mk_sub context
  let mk_select = mk_select context
  let mk_store = mk_store context
  let mk_forall = mk_forall context
  let mk_exists = mk_exists context
  let mk_forall_const = mk_forall_const context
  let mk_exists_const = mk_exists_const context
  let mk_and = mk_and context
  let mk_or = mk_or context
  let mk_not = mk_not context
  let mk_eq = mk_eq context
  let mk_lt = mk_lt context
  let mk_leq = mk_leq context
  let mk_arr_eq = mk_arr_eq context
  let mk_true = mk_true context
  let mk_false = mk_false context
  let mk_is_int = mk_is_int context
  let mk_ite = mk_ite context
  let stats _ = context_stats context
end

module MakeContext () =
struct
  type t = unit
  type term = (t, typ_term) expr
  type arith_term = (t, typ_arith) expr
  type arr_term = (t, typ_arr) expr

  type formula = (t, typ_bool) expr

  let context =
    let hashcons = HC.create 991 in
    let symbols = DynArray.make 512 in
    let mk label children =
      let typ = node_typ symbols label children in
      HC.hashcons hashcons (Node (label, children, typ))
    in
    let named_symbols = Hashtbl.create 991 in
    let id = fresh_id () in
    { hashcons; symbols; named_symbols; mk; id }

  include ImplicitContext(struct
      type t = unit
      let context = context
    end)
end

module MakeSimplifyingContext () =
struct
  type t = unit
  type term = (t, typ_term) expr
  type arith_term = (t, typ_arith) expr
  type arr_term = (t, typ_arr) expr

  type formula = (t, typ_bool) expr

  let context =
    let hashcons = HC.create 991 in
    let symbols = DynArray.make 512 in
    let named_symbols = Hashtbl.create 991 in
    let true_ = HC.hashcons hashcons (Node (True, [], `TyBool)) in
    let false_ = HC.hashcons hashcons (Node (False, [], `TyBool)) in
    let rec mk label children =
      let hc label children =
        let typ = node_typ symbols label children in
        HC.hashcons hashcons (Node (label, children, typ))
      in
      match label, children with
      | Lt, [x; y] ->
        begin match x.obj, y.obj with
          | Node (Real xv, [], _), Node (Real yv, [], _) ->
            if QQ.lt xv yv then true_ else false_
          | _ -> hc label [x; y]
        end

      | Leq, [x; y] ->
        begin match x.obj, y.obj with
          | Node (Real xv, [], _), Node (Real yv, [], _) ->
            if QQ.leq xv yv then true_ else false_
          | _ -> hc label [x; y]
        end

      | Eq, [x; y] ->
        begin match x.obj, y.obj with
          | Node (Real xv, [], _), Node (Real yv, [], _) ->
            if QQ.equal xv yv then true_ else false_
          | _ -> if x = y then true_ else hc label [x; y]
        end

      | ArrEq, [x; y] -> if x = y then true_ else hc label [x; y]

      | And, conjuncts ->
        if List.exists is_false conjuncts then
          false_
        else
          begin
            match List.filter (not % is_true) conjuncts with
            | [] -> true_
            | [x] -> x
            | conjuncts -> hc And conjuncts
          end

      | Or, disjuncts ->
          if List.exists is_true disjuncts then
            true_
          else
            begin
              match List.filter (not % is_false) disjuncts with
              | [] -> false_
              | [x] -> x
              | disjuncts -> hc Or disjuncts
            end

      | Not, [phi] when is_true phi -> false_
      | Not, [phi] when is_false phi -> true_
      | Not, [phi] ->
        begin match phi.obj with
          | Node (Not, [psi], _) -> psi
          | _ -> hc Not [phi]
        end

      | Add, xs ->
        begin match List.filter (not % is_zero) xs with
          | [] -> mk (Real QQ.zero) []
          | [x] -> x
          | xs -> hc Add xs
        end

      | Mul, xs ->
        let (const, non_const) =
          List.fold_right (fun x (const, non_const) ->
              match x.obj with
              | Node (Real xv, [], _) -> (QQ.mul xv const, non_const)
              | _ -> (const, x::non_const))
            xs
            (QQ.one, [])
        in
        if QQ.equal const QQ.zero then
          mk (Real QQ.zero) []
        else if non_const = [] then
          mk (Real const) []
        else if QQ.equal const QQ.one then
          match non_const with
          | [x] -> x
          | _ -> hc Mul non_const
        else if QQ.equal const (QQ.of_int (-1)) then
          match non_const with
          | [x] -> mk Neg [x]
          | _ -> mk Neg [hc Mul (non_const)]
        else
          hc Mul ((mk (Real const) [])::non_const)

      | Neg, [x] ->
        begin match x.obj with
          | Node (Real xv, [], _) -> mk (Real (QQ.negate xv)) []
          | _ -> hc Neg [x]
        end

      | Floor, [x] ->
        begin match x.obj with
          | Node (Real xv, [], _) -> mk (Real (QQ.of_zz (QQ.floor xv))) []
          | _ -> hc Floor [x]
        end

      | Div, [num; den] ->
        begin match num.obj, den.obj with
          | _, Node (Real d, [], _) when QQ.equal d QQ.zero ->
            hc Div [num; den]
          | (Node (Real num, [], _), Node (Real den, [], _)) ->
            mk (Real (QQ.div num den)) []
          | _, Node (Real den, [], _) when QQ.equal den QQ.one -> num
          | _, _ -> hc Div [num; den]
        end

      | Mod, [num; den] ->
        begin match num.obj, den.obj with
          | _, Node (Real d, [], _) when QQ.equal d QQ.zero ->
            hc Mod [num; den]
          | (Node (Real num, [], _), Node (Real den, [], _)) ->
            mk (Real (QQ.modulo num den)) []
          | Node (_, _, `TyInt), Node (Real den, [], _) when QQ.equal den QQ.one -> mk (Real QQ.zero) []
          | _, _ -> hc Mod [num; den]
        end

      | Ite, [cond; bthen; _] when is_true cond -> bthen
      | Ite, [cond; _; belse] when is_false cond -> belse
      | Ite, [_; x; y] when x.tag = y.tag -> x

      | _, _ -> hc label children
    in
    let id = fresh_id () in
    { hashcons; symbols; named_symbols; mk; id }

  include ImplicitContext(struct
      type t = unit
      let context = context
    end)
end

module ContextTable = struct
  module H = Hashtbl.Make(SrkUtil.Int)
  type 'a t = 'a H.t
  let create = H.create
  let clear = H.clear
  let remove table k = H.remove table k.id (* Do not expose *)
  let add table k v =
    H.add table k.id v;
    Gc.finalise (remove table) k
  let replace table k v = H.replace table k.id v
  let find table k = H.find table k.id
  let mem table k = H.mem table k.id
end<|MERGE_RESOLUTION|>--- conflicted
+++ resolved
@@ -853,27 +853,22 @@
   let arith_term_of _srk sexpr =
     match sexpr.obj with
     | Node (_, _, `TyInt)
-      | Node (_, _, `TyReal) -> sexpr
+    | Node (_, _, `TyReal) -> sexpr
     | Node (_, _, `TyArr)
-      | Node (_, _, `TyBool) -> invalid_arg "Syntax.term_of: not an arithmetic term"
+    | Node (_, _, `TyBool) -> invalid_arg "Syntax.term_of: not an arithmetic term"
 
   let arr_term_of _srk sexpr =
     match sexpr.obj with
     | Node (_, _, `TyArr) -> sexpr
     | Node (_, _, `TyInt)
-      | Node (_, _, `TyReal)
-      | Node (_, _, `TyBool) -> invalid_arg "Syntax.term_of: not an array term"
+    | Node (_, _, `TyReal)
+    | Node (_, _, `TyBool) -> invalid_arg "Syntax.term_of: not an array term"
 
   let formula_of _srk sexpr =
     match sexpr.obj with
     | Node (_, _, `TyInt)
-<<<<<<< HEAD
     | Node (_, _, `TyReal)
     | Node (_, _, `TyArr) -> invalid_arg "Syntax.formula_of: not a formula"
-=======
-      | Node (_, _, `TyReal) 
-      | Node (_, _, `TyArr) -> invalid_arg "Syntax.formula_of: not a formula"
->>>>>>> 40bf91dd
     | Node (_, _, `TyBool) -> sexpr
 
   let pp = pp_expr
