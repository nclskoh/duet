open BatPervasives
open Polynomial

module PV = Polynomial.LinearQQXs

module L = Log.Make(struct let name = "srk.polynomialConeCpClosure" end)

let integer_hull_method = ref `GomoryChvatal

module MonomialSet = BatSet.Make(Monomial)

let set_cutting_plane_method how = integer_hull_method := how

let pp_dim = Polynomial.pp_numeric_dim "x"

let pp_poly_list pp_dim =
  Format.pp_print_list ~pp_sep:(fun fmt _ -> Format.pp_print_text fmt ", ")
    (QQXs.pp pp_dim)

let pp_vectors pp_elem = SrkUtil.pp_print_list pp_elem

<<<<<<< HEAD
let context_of ?ordering:(ordering=Monomial.degrevlex) polys =
  PolyVectorContext.mk_context ordering polys

type affine_basis =
  { basis : QQXs.t list }

let make_affine_basis ideal affine_polys : affine_basis =
=======
let zzvector_to_qqvector vec =
  BatEnum.fold
    (fun v (scalar, dim) -> Linear.QQVector.add_term (QQ.of_zz scalar) dim v)
    Linear.QQVector.zero
    (Linear.ZZVector.enum vec)

(** A polynomial lattice L is of the form I + ZZ B,
    where I is an ideal and B is a finite set of polynomials that include 1
    and are reduced with respect to B.
    (The lattice is the same whether they are reduced or not.)
    1 is implicit in [affine_basis].
*)
type polylattice =
  { ideal : Rewrite.t
  ; affine_basis : QQXs.t list
  ; lattice_context : PV.context
  ; int_lattice : IntLattice.t
  }

let affine_generators polylattice = polylattice.affine_basis

let ideal_of polylattice = polylattice.ideal

let pp_polylattice pp_dim fmt polylattice =
  Format.fprintf fmt
    "{ affine_basis: @[<v 0>%a@]@;
       ideal: @[<v 0>%a@]
     }"
    (pp_poly_list pp_dim) polylattice.affine_basis
    (Rewrite.pp pp_dim) polylattice.ideal

let empty_polylattice ideal =
  { ideal
  ; affine_basis = []
  ; lattice_context = PV.make_context []
  ; int_lattice = IntLattice.lattice_of []
  }

let polylattice_spanned_by ideal affine_polys : polylattice option =
>>>>>>> e7ec7f23
  let affine_polys = BatList.filter_map
                       (fun p -> let p' = Rewrite.reduce ideal p in
                                 if QQXs.equal p' QQXs.zero then None
                                 else Some p')
<<<<<<< HEAD
                       affine_polys in
  let ctxt = context_of affine_polys in
  let open PolynomialUtil in
  let vectors =
    List.map (PolyVectorConversion.poly_to_vector ctxt) affine_polys in
  let lattice = IntLattice.hermitize vectors in
=======
                       (QQXs.one :: affine_polys) in
  let ctxt = PV.min_context (BatList.enum affine_polys) in
  let vectors = List.map (PV.densify_affine ctxt) affine_polys in
  let lattice = IntLattice.lattice_of vectors in
  let (denominator, basis) = IntLattice.basis lattice in
  let (one, others) =
    List.partition
      (fun v ->
        Linear.QQVector.equal (zzvector_to_qqvector v)
          (Linear.const_linterm (QQ.of_zz denominator)))
      basis
  in
>>>>>>> e7ec7f23
  L.logf ~level:`trace "polylattice_spanned_by:
                        @[input affine polynomials: @[%a@] @]@;
                        @[transformed vectors: @[%a@] @]@;
                        @[lattice: @[%a@] @]@;
                        "
    (pp_poly_list pp_dim) affine_polys
    (pp_vectors Linear.QQVector.pp) vectors
    IntLattice.pp lattice;

<<<<<<< HEAD
  let basis = IntLattice.basis lattice
              |> List.map (fun v -> PolyVectorConversion.vector_to_poly ctxt v)
  in
  { basis }
=======
  let result =
    if (List.length one <> 1)
    then
      (* Since we add 1 above, this can only happen if the Hermite normal
     form contains 1/n for some integer n > 1.
     In that case, the cutting plane closure will be inconsistent:
     n(1/n) - 1 >= 0 --> 1/n - 1 >= 0 --> n <= 1, a contradiction.
     If the input polynomials have only integer coefficients,
     this cannot happen.
       *)
      None
    else
      let affine_basis =
        List.map (fun v ->
            zzvector_to_qqvector v
            |> Linear.QQVector.scalar_mul (QQ.inverse (QQ.of_zz denominator))
            |> PV.sparsify_affine ctxt) others in
      Some { affine_basis
           ; ideal
           ; lattice_context = ctxt
           ; int_lattice = lattice
        }
  in
  result

let in_polylattice poly polylattice =
  try
    Rewrite.reduce polylattice.ideal poly
    |> PV.densify_affine polylattice.lattice_context
    |> (fun v -> IntLattice.member v polylattice.int_lattice)
  with Linear.Not_in_context ->
    false
>>>>>>> e7ec7f23

type transformation_data =
  (** Pairs are s.t. the first component is for the polynomial 1, and the second
      component is for the rest.
   *)
  (** The fresh dimensions/variables introduced *)
  { codomain_dims: Monomial.dim * Monomial.dim list
  (** \y_dim. y_dim -> b *)
  ; substitutions: (Monomial.dim -> QQXs.t) * (Monomial.dim -> QQXs.t)
  (** { y_i - b_i }, where each b_i is in the lattice and y_i is fresh *)
  ; rewrite_polys: QQXs.t * QQXs.t list
  }

let pp_transformation_data pp_dim fmt transformation_data =
  Format.fprintf fmt
    "@[<v 0>{ codomain_dims: @[%a@]@;  rewrites: @[<v 0>%a@] }@]"
    (Format.pp_print_list ~pp_sep:(fun fmt () -> Format.fprintf fmt ", ") pp_dim)
    (fst transformation_data.codomain_dims :: snd transformation_data.codomain_dims)
    (pp_poly_list pp_dim)
    (fst transformation_data.rewrite_polys :: snd transformation_data.rewrite_polys)

(** [compute_transformation_data affine_basis ctxt]
    computes fresh dimensions Y = y_0, ..., y_n, with y_0 corresponding to 1,
    the substitution y_i |-> b_i for 0 <= i <= n,
    and the rewrite polynomials { f_i = y_i - b_i : 0 <= i <= n }.

    The dimensions Y are fresh with respect to [ctxt], which should include all
    monomials of all generators in the polynomial cone and [affine_basis],
    so that the dimensions are indeed fresh.
*)
let compute_transformation affine_basis ctxt : transformation_data =
  let fresh_start = PV.dim ctxt + 1 in
  L.logf ~level:`trace
    "compute_transformation:
     @[transformation context: @[%a@]@]@;
     @[fresh variables range from %d to %d@]@;
     "
    (PV.pp (Monomial.pp pp_dim)) ctxt
    fresh_start (fresh_start + List.length affine_basis);

  let transformation_poly dim basis_poly =
    QQXs.sub (QQXs.of_dim dim) basis_poly in

  let adjoin substitution dim basis_poly =
    (fun i -> if i = dim then basis_poly else substitution i) in

  let codomain_one = fresh_start in
  let rewrite_one = transformation_poly codomain_one (QQXs.one) in
  let identity_subst = fun i -> QQXs.of_dim i in
  let substitute_one = adjoin identity_subst codomain_one QQXs.one in

  let (codomain_rest, substitution_rest, rewrite_rest) =
    (* { y_i - b_i } *)
    BatList.fold_lefti (fun (codims, substitution, rewrites) dim poly ->
        let new_dim = dim + (codomain_one + 1) in
        ( new_dim :: codims
        , adjoin substitution new_dim poly
        , transformation_poly new_dim poly :: rewrites))
      ([], identity_subst, []) affine_basis in

  let data =
    { codomain_dims = (codomain_one, codomain_rest)
    ; substitutions = (substitute_one, substitution_rest)
    ; rewrite_polys = (rewrite_one, rewrite_rest)
    }
  in
  L.logf ~level:`trace "compute_transformation: @[%a@]@;"
    (pp_transformation_data pp_dim) data;
  data

let polyhedron_of ctxt zeroes positives =
  L.logf ~level:`trace
    "polyhedron_of: conversion context for polyhedron is: @[%a@]@;"
    (PV.pp (Monomial.pp pp_dim))
    ctxt;
  let to_vector = PV.densify_affine ctxt in
  let (linear_constraints, conic_constraints) =
    ( List.map (fun poly -> (`Zero, to_vector poly)) zeroes
    , List.map (fun poly -> (`Nonneg, to_vector poly)) positives ) in
  let p = Polyhedron.of_constraints
            (BatList.enum (List.append linear_constraints conic_constraints)) in
  L.logf ~level:`trace
    "@[polyhedron_of: @[<v 0>zeroes: @[<v 0>%a@]@; positives: @[%a@]@]@; is: %a@]@;"
    (pp_poly_list pp_dim) zeroes
    (pp_poly_list pp_dim) positives
    (Polyhedron.pp pp_dim) p;
  p

(**
   [compute_cut T C] computes [cl_{ZZ B}(C \cap QQ B)], where
   B = T.substitutions(T.codomain_dims) = { b_0 = 1, b_1, ..., b_n } is the
   basis for the lattice.

   1. Expand the cone C to contain the rewrite polynomials
      { y_i - b_i : 1 <= i <= n } of T in its ideal, and have its Groebner
      basis be with respect to an elimination order X > Y.
      (We can ignore 1.)

   2. Intersect with QQ[Y]^1, the affine space with dimensions Y.
      These two steps implement the inverse of the linear map sending the
      fresh Y's to QQ[X].

   3. Convert these generators to vectors and consider them as
      constraints defining a polyhedron. Take the integer hull.

   4. Convert back to polynomials and do the substitution y_i |-> b_i.
 *)
let compute_cut transform cone =

  (* 1. Expand the polynomial cone and project it onto QQ{1, y_1, ..., y_m}. *)
  let transform_polys = snd transform.rewrite_polys in
  let expanded = PolynomialCone.add_generators ~zeros:transform_polys cone in
  let codims = Linear.const_dim :: snd transform.codomain_dims in
  let projected = PolynomialCone.project expanded (fun x -> List.mem x codims) in
  L.logf ~level:`trace "compute_cut: projected cone: @[%a@]@;"
    (PolynomialCone.pp pp_dim) projected;
  let (linear_zeroes, linear_positives) =
    (* Projection uses a graded elimination order keeping Y *)
    let p = PolynomialCone.restrict
              (fun m -> QQXs.degree (QQXs.add_term QQ.one m QQXs.zero) <= 1) projected in
    ( Rewrite.generators (PolynomialCone.get_ideal p)
    , PolynomialCone.get_cone_generators p)
  in
  L.logf ~level:`trace
    "compute_cut:
     @[zeroes: @[%a@]@]@;
     @[positives: @[%a@]@]@;"
    (pp_poly_list pp_dim) linear_zeroes
    (pp_poly_list pp_dim) linear_positives;

  (* 2. Integer hull *)
  (* Conversion context to polyhedron.
     [linear_zeroes] and [linear_positives] are those of the expanded cone corresponding to
     [transform], so the fresh y_i's are already among them.
   *)
  let ctxt =
    (List.concat [[QQXs.one] ; linear_zeroes; linear_positives])
    |> BatList.enum
    |> PV.min_context
  in
  let polyhedron_to_hull = polyhedron_of ctxt linear_zeroes linear_positives in

  L.logf ~level:`trace "compute_cut: polyhedron to hull: @[%a@]@;computing integer hull...@;"
    (Polyhedron.pp pp_dim) polyhedron_to_hull;

  let hull = Polyhedron.integer_hull !integer_hull_method polyhedron_to_hull in
  L.logf ~level:`trace
    "compute_cut: computed integer hull: @[%a@]@;"
    (Polyhedron.pp pp_dim) hull;

  (* 3. Substitute back *)
  let (new_zeroes, new_positives) =
    BatEnum.fold (fun (zeroes, positives) (kind, v) ->
        let sub = snd transform.substitutions in
        let poly = QQXs.substitute sub (PV.sparsify_affine ctxt v) in
        match kind with
        | `Zero -> (poly :: zeroes, positives)
        | `Nonneg -> (zeroes, poly :: positives)
        | `Pos -> failwith "compute_cut: Image of polynomial cone should not contain open faces"
      )
      ([], []) (Polyhedron.enum_constraints hull)
  in

  L.logf ~level:`trace
    "compute_cut: result is:
     @[zeroes: @[%a@]@]@;
     @[positives: @[%a@]@]@;"
    (pp_poly_list pp_dim) new_zeroes
    (pp_poly_list pp_dim) new_positives;

  (new_zeroes, new_positives)


(**
   [cutting_plane_operator C L], where (C, L) is a coherent cone-lattice pair,
   computes one round of (cutting plane closure + regular closure),
   and returns the new coherent (C', L').
 *)
let cutting_plane_operator polynomial_cone affine_basis =
  if (not (PolynomialCone.is_proper polynomial_cone)) || affine_basis.basis = []
  then
    (polynomial_cone, affine_basis)
  else
    let (zeroes, positives) =
      ( Rewrite.generators (PolynomialCone.get_ideal polynomial_cone)
      , PolynomialCone.get_cone_generators polynomial_cone) in
<<<<<<< HEAD
    let ctxt_x = context_of (List.concat [zeroes ; positives ; affine_basis.basis]) in
=======
    let ctxt_x =
      List.concat [zeroes ; positives ; polylattice.affine_basis]
      |> BatList.enum
      |> PV.min_context
    in
>>>>>>> e7ec7f23
    let tdata =
      (* Introduce fresh dimensions/variables and associated data *)
      compute_transformation affine_basis.basis ctxt_x in
    let (linear, conic) = compute_cut tdata polynomial_cone in
    L.logf ~level:`trace "cutting_plane_operator: Cut computed@;";
    let cut_polycone = PolynomialCone.add_generators ~zeros:linear ~nonnegatives:conic polynomial_cone in
    L.logf ~level:`trace "cutting_plane_operator: result: @[%a@]@;"
      (PolynomialCone.pp pp_dim) cut_polycone;
    let new_basis =
      make_affine_basis (PolynomialCone.get_ideal cut_polycone) affine_basis.basis
    in
<<<<<<< HEAD
    (cut_polycone, new_basis)
=======
    match new_lattice with
    | Some polylattice ->
       (cut_polycone, polylattice)
    | None ->
       let full_ring = PolynomialCone.top in
       (full_ring, empty_polylattice (PolynomialCone.get_ideal full_ring))
>>>>>>> e7ec7f23

(**
   [regular_cutting_plane_closure C L] computes the smallest regular
   polynomial cone that contains C and is closed with respect to the polynomial
   lattice spanned by L (and the polynomial 1).

   Termination is guaranteed by the Hilbert Basis theorem.
 *)
let regular_cutting_plane_closure polynomial_cone lattice_polys =
  let lattice_polys = QQXs.one :: lattice_polys in

  L.logf "regular_cutting_plane_closure:
          @[CP closure of: @[<v 0>%a@] @]@;
          @[with respect to @[%a@] @]@;"
    (PolynomialCone.pp pp_dim) polynomial_cone
    (pp_poly_list pp_dim) lattice_polys;

  (* The transformation is fixed for all iterations, because the lattice is fixed
       and the cutting plane closure does not introduce new monomials.
   *)
  let num_rounds = ref 0 in
  let rec closure cone affine_basis =
    let (cone', affine_basis') = cutting_plane_operator cone affine_basis in
    if PolynomialCone.leq cone' cone then
      begin
        L.logf "regular_cutting_plane_closure: closure took %d rounds@;" !num_rounds;
        (cone', affine_basis')
      end
    else
      begin
        L.logf "regular_cutting_plane_closure: closure round %d@;" !num_rounds;
        num_rounds := !num_rounds + 1;
        closure cone' affine_basis'
      end
  in
  let affine_basis = make_affine_basis (PolynomialCone.get_ideal polynomial_cone)
                       lattice_polys in
  let (final_cone, final_lattice) =
<<<<<<< HEAD
    closure polynomial_cone affine_basis
=======
    match polylattice with
    | Some polylattice -> closure polynomial_cone polylattice
    | None ->
       let full_ring = PolynomialCone.top in
       (full_ring, empty_polylattice (PolynomialCone.get_ideal full_ring))
>>>>>>> e7ec7f23
  in
  L.logf "regular_cutting_plane_closure: concluded, closure is:@;  @[%a@]@;"
    (PolynomialCone.pp pp_dim)
    final_cone;
  let ideal = Rewrite.generators (PolynomialCone.get_ideal final_cone)
              |> Ideal.make in
  (final_cone, PolynomialLattice.make ideal final_lattice.basis)<|MERGE_RESOLUTION|>--- conflicted
+++ resolved
@@ -19,80 +19,18 @@
 
 let pp_vectors pp_elem = SrkUtil.pp_print_list pp_elem
 
-<<<<<<< HEAD
-let context_of ?ordering:(ordering=Monomial.degrevlex) polys =
-  PolyVectorContext.mk_context ordering polys
-
 type affine_basis =
   { basis : QQXs.t list }
 
 let make_affine_basis ideal affine_polys : affine_basis =
-=======
-let zzvector_to_qqvector vec =
-  BatEnum.fold
-    (fun v (scalar, dim) -> Linear.QQVector.add_term (QQ.of_zz scalar) dim v)
-    Linear.QQVector.zero
-    (Linear.ZZVector.enum vec)
-
-(** A polynomial lattice L is of the form I + ZZ B,
-    where I is an ideal and B is a finite set of polynomials that include 1
-    and are reduced with respect to B.
-    (The lattice is the same whether they are reduced or not.)
-    1 is implicit in [affine_basis].
-*)
-type polylattice =
-  { ideal : Rewrite.t
-  ; affine_basis : QQXs.t list
-  ; lattice_context : PV.context
-  ; int_lattice : IntLattice.t
-  }
-
-let affine_generators polylattice = polylattice.affine_basis
-
-let ideal_of polylattice = polylattice.ideal
-
-let pp_polylattice pp_dim fmt polylattice =
-  Format.fprintf fmt
-    "{ affine_basis: @[<v 0>%a@]@;
-       ideal: @[<v 0>%a@]
-     }"
-    (pp_poly_list pp_dim) polylattice.affine_basis
-    (Rewrite.pp pp_dim) polylattice.ideal
-
-let empty_polylattice ideal =
-  { ideal
-  ; affine_basis = []
-  ; lattice_context = PV.make_context []
-  ; int_lattice = IntLattice.lattice_of []
-  }
-
-let polylattice_spanned_by ideal affine_polys : polylattice option =
->>>>>>> e7ec7f23
   let affine_polys = BatList.filter_map
                        (fun p -> let p' = Rewrite.reduce ideal p in
                                  if QQXs.equal p' QQXs.zero then None
                                  else Some p')
-<<<<<<< HEAD
                        affine_polys in
-  let ctxt = context_of affine_polys in
-  let open PolynomialUtil in
-  let vectors =
-    List.map (PolyVectorConversion.poly_to_vector ctxt) affine_polys in
+  let ctx = PV.min_context (BatList.enum affine_polys) in
+  let vectors = List.map (PV.densify_affine ctx) affine_polys in
   let lattice = IntLattice.hermitize vectors in
-=======
-                       (QQXs.one :: affine_polys) in
-  let ctxt = PV.min_context (BatList.enum affine_polys) in
-  let vectors = List.map (PV.densify_affine ctxt) affine_polys in
-  let lattice = IntLattice.lattice_of vectors in
-  let (denominator, basis) = IntLattice.basis lattice in
-  let (one, others) =
-    List.partition
-      (fun v ->
-        Linear.QQVector.equal (zzvector_to_qqvector v)
-          (Linear.const_linterm (QQ.of_zz denominator)))
-      basis
-  in
->>>>>>> e7ec7f23
   L.logf ~level:`trace "polylattice_spanned_by:
                         @[input affine polynomials: @[%a@] @]@;
                         @[transformed vectors: @[%a@] @]@;
@@ -101,46 +39,10 @@
     (pp_poly_list pp_dim) affine_polys
     (pp_vectors Linear.QQVector.pp) vectors
     IntLattice.pp lattice;
-
-<<<<<<< HEAD
   let basis = IntLattice.basis lattice
-              |> List.map (fun v -> PolyVectorConversion.vector_to_poly ctxt v)
+              |> List.map (fun v -> PV.sparsify_affine ctx v)
   in
   { basis }
-=======
-  let result =
-    if (List.length one <> 1)
-    then
-      (* Since we add 1 above, this can only happen if the Hermite normal
-     form contains 1/n for some integer n > 1.
-     In that case, the cutting plane closure will be inconsistent:
-     n(1/n) - 1 >= 0 --> 1/n - 1 >= 0 --> n <= 1, a contradiction.
-     If the input polynomials have only integer coefficients,
-     this cannot happen.
-       *)
-      None
-    else
-      let affine_basis =
-        List.map (fun v ->
-            zzvector_to_qqvector v
-            |> Linear.QQVector.scalar_mul (QQ.inverse (QQ.of_zz denominator))
-            |> PV.sparsify_affine ctxt) others in
-      Some { affine_basis
-           ; ideal
-           ; lattice_context = ctxt
-           ; int_lattice = lattice
-        }
-  in
-  result
-
-let in_polylattice poly polylattice =
-  try
-    Rewrite.reduce polylattice.ideal poly
-    |> PV.densify_affine polylattice.lattice_context
-    |> (fun v -> IntLattice.member v polylattice.int_lattice)
-  with Linear.Not_in_context ->
-    false
->>>>>>> e7ec7f23
 
 type transformation_data =
   (** Pairs are s.t. the first component is for the polynomial 1, and the second
@@ -162,23 +64,23 @@
     (pp_poly_list pp_dim)
     (fst transformation_data.rewrite_polys :: snd transformation_data.rewrite_polys)
 
-(** [compute_transformation_data affine_basis ctxt]
+(** [compute_transformation_data affine_basis ctx]
     computes fresh dimensions Y = y_0, ..., y_n, with y_0 corresponding to 1,
     the substitution y_i |-> b_i for 0 <= i <= n,
     and the rewrite polynomials { f_i = y_i - b_i : 0 <= i <= n }.
 
-    The dimensions Y are fresh with respect to [ctxt], which should include all
+    The dimensions Y are fresh with respect to [ctx], which should include all
     monomials of all generators in the polynomial cone and [affine_basis],
     so that the dimensions are indeed fresh.
-*)
-let compute_transformation affine_basis ctxt : transformation_data =
-  let fresh_start = PV.dim ctxt + 1 in
+ *)
+let compute_transformation affine_basis ctx : transformation_data =
+  let fresh_start = PV.dim ctx + 1 in
   L.logf ~level:`trace
     "compute_transformation:
      @[transformation context: @[%a@]@]@;
      @[fresh variables range from %d to %d@]@;
      "
-    (PV.pp (Monomial.pp pp_dim)) ctxt
+    (PV.pp (Monomial.pp pp_dim)) ctx
     fresh_start (fresh_start + List.length affine_basis);
 
   let transformation_poly dim basis_poly =
@@ -211,12 +113,12 @@
     (pp_transformation_data pp_dim) data;
   data
 
-let polyhedron_of ctxt zeroes positives =
+let polyhedron_of ctx zeroes positives =
   L.logf ~level:`trace
     "polyhedron_of: conversion context for polyhedron is: @[%a@]@;"
     (PV.pp (Monomial.pp pp_dim))
-    ctxt;
-  let to_vector = PV.densify_affine ctxt in
+    ctx;
+  let to_vector = PV.densify_affine ctx in
   let (linear_constraints, conic_constraints) =
     ( List.map (fun poly -> (`Zero, to_vector poly)) zeroes
     , List.map (fun poly -> (`Nonneg, to_vector poly)) positives ) in
@@ -276,12 +178,12 @@
      [linear_zeroes] and [linear_positives] are those of the expanded cone corresponding to
      [transform], so the fresh y_i's are already among them.
    *)
-  let ctxt =
+  let ctx =
     (List.concat [[QQXs.one] ; linear_zeroes; linear_positives])
     |> BatList.enum
     |> PV.min_context
   in
-  let polyhedron_to_hull = polyhedron_of ctxt linear_zeroes linear_positives in
+  let polyhedron_to_hull = polyhedron_of ctx linear_zeroes linear_positives in
 
   L.logf ~level:`trace "compute_cut: polyhedron to hull: @[%a@]@;computing integer hull...@;"
     (Polyhedron.pp pp_dim) polyhedron_to_hull;
@@ -295,7 +197,7 @@
   let (new_zeroes, new_positives) =
     BatEnum.fold (fun (zeroes, positives) (kind, v) ->
         let sub = snd transform.substitutions in
-        let poly = QQXs.substitute sub (PV.sparsify_affine ctxt v) in
+        let poly = QQXs.substitute sub (PV.sparsify_affine ctx v) in
         match kind with
         | `Zero -> (poly :: zeroes, positives)
         | `Nonneg -> (zeroes, poly :: positives)
@@ -327,36 +229,23 @@
     let (zeroes, positives) =
       ( Rewrite.generators (PolynomialCone.get_ideal polynomial_cone)
       , PolynomialCone.get_cone_generators polynomial_cone) in
-<<<<<<< HEAD
-    let ctxt_x = context_of (List.concat [zeroes ; positives ; affine_basis.basis]) in
-=======
-    let ctxt_x =
-      List.concat [zeroes ; positives ; polylattice.affine_basis]
-      |> BatList.enum
-      |> PV.min_context
+    let ctx_x = List.concat [zeroes ; positives ; affine_basis.basis]
+                |> BatList.enum
+                |> PV.min_context
     in
->>>>>>> e7ec7f23
     let tdata =
       (* Introduce fresh dimensions/variables and associated data *)
-      compute_transformation affine_basis.basis ctxt_x in
+      compute_transformation affine_basis.basis ctx_x in
     let (linear, conic) = compute_cut tdata polynomial_cone in
     L.logf ~level:`trace "cutting_plane_operator: Cut computed@;";
-    let cut_polycone = PolynomialCone.add_generators ~zeros:linear ~nonnegatives:conic polynomial_cone in
+    let cut_polycone = PolynomialCone.add_generators
+                         ~zeros:linear ~nonnegatives:conic polynomial_cone in
     L.logf ~level:`trace "cutting_plane_operator: result: @[%a@]@;"
       (PolynomialCone.pp pp_dim) cut_polycone;
     let new_basis =
       make_affine_basis (PolynomialCone.get_ideal cut_polycone) affine_basis.basis
     in
-<<<<<<< HEAD
     (cut_polycone, new_basis)
-=======
-    match new_lattice with
-    | Some polylattice ->
-       (cut_polycone, polylattice)
-    | None ->
-       let full_ring = PolynomialCone.top in
-       (full_ring, empty_polylattice (PolynomialCone.get_ideal full_ring))
->>>>>>> e7ec7f23
 
 (**
    [regular_cutting_plane_closure C L] computes the smallest regular
@@ -395,15 +284,7 @@
   let affine_basis = make_affine_basis (PolynomialCone.get_ideal polynomial_cone)
                        lattice_polys in
   let (final_cone, final_lattice) =
-<<<<<<< HEAD
     closure polynomial_cone affine_basis
-=======
-    match polylattice with
-    | Some polylattice -> closure polynomial_cone polylattice
-    | None ->
-       let full_ring = PolynomialCone.top in
-       (full_ring, empty_polylattice (PolynomialCone.get_ideal full_ring))
->>>>>>> e7ec7f23
   in
   L.logf "regular_cutting_plane_closure: concluded, closure is:@;  @[%a@]@;"
     (PolynomialCone.pp pp_dim)
