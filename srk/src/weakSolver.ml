--- conflicted
+++ resolved
@@ -46,71 +46,6 @@
             quantifiers = true);
   (* QF_LRA, QF_UF *)
   let solver = Smt.mk_solver ~theory:"QF_LIRA" srk in
-<<<<<<< HEAD
-
-  (* TODO: The following relaxes to the LIA theory, which makes UNSAT unsound
-     in general, e,g. 0 < x < 1 is UNSAT in LIA but SAT in the weak theory.
-
-     Special note: cannot rewrite into negation normal form past equalities, since
-     not (p = 0) is not equiv to p > 0 or p < 0 in the weak theory
-
-     let uninterp_phi =
-       rewrite srk
-       ~down:(nnf_rewriter_without_replacing_eq srk)
-       ~up:(Nonlinear.uninterpret_rewriter srk)
-       phi
-     in
-
-    logf "Uninterpreted formula: %a" (Formula.pp srk) uninterp_phi;
-    let (lin_phi, nonlinear) = SrkSimplify.purify srk uninterp_phi in
-
-    logf ~level:`trace "purified";
-
-    let nonlinear_defs =
-      Symbol.Map.enum nonlinear
-      /@ (fun (symbol, expr) ->
-=======
-  (* Special note: cannot rewrite into negation normal form past equalities, since
-     not (p = 0) is not equiv to p > 0 or p < 0 in the weak theory *)
-  let uninterp_phi =
-    rewrite srk
-      ~down:(nnf_rewriter_without_replacing_eq srk)
-      ~up:(Nonlinear.uninterpret_rewriter srk)
-      phi
-  in
-    (* logf "Uninterpreted formula: %a" (Formula.pp srk) uninterp_phi; *)
-let (lin_phi, nonlinear) = SrkSimplify.purify srk uninterp_phi in
-  let nonlinear_defs =
-    Symbol.Map.enum nonlinear
-    /@ (fun (symbol, expr) ->
->>>>>>> f17fd9cb
-        match Expr.refine srk expr with
-        | `ArithTerm t -> mk_eq srk (mk_const srk symbol) t
-        | `Formula phi -> mk_iff srk (mk_const srk symbol) phi
-        | `ArrTerm _ -> assert false)
-      |> BatList.of_enum
-    in
-
-    let rec replace_defs_term term =
-      substitute_const
-        srk
-        (fun x ->
-          try replace_defs_term (Symbol.Map.find x nonlinear)
-          with Not_found -> mk_const srk x)
-        term
-    in
-    let replace_defs =
-      substitute_const
-        srk
-        (fun x ->
-          try replace_defs_term (Symbol.Map.find x nonlinear)
-          with Not_found -> mk_const srk x)
-    in
-
-    (* Smt.Solver.add solver [uninterp_phi]; *)
-    Smt.Solver.add solver (lin_phi :: nonlinear_defs);
-
-   *)
 
   let declared_ints =
     Symbol.Set.fold
@@ -170,12 +105,7 @@
   (* TODO: adding lemmas. Using preduce in Groebner basis to get a subset of
      atoms whose conjunction is unsat. *)
   let rec go () =
-
-<<<<<<< HEAD
     logf ~level:`trace "weakSolver: solver is: %s ===" (Smt.Solver.to_string solver);
-=======
-    (* logf "solver is: %s ===" (Smt.Solver.to_string solver); *)
->>>>>>> f17fd9cb
     match Smt.Solver.get_model solver with
     | `Unsat -> `Unsat
     | `Unknown -> `Unknown
