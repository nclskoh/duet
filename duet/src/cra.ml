--- conflicted
+++ resolved
@@ -350,16 +350,10 @@
   (*  F.opt_simplify_strategy := [F.qe_partial]*)
 
   (* chenged simplifying strategy *)
-<<<<<<< HEAD
-  F.opt_simplify_strategy := [F.qe_partial]
-  (* F.opt_simplify_strategy := [F.qe_partial; F.simplify_dillig] *)
-  (* F.opt_simplify_strategy := [F.qe_partial; F.simplify_z3] *)
-=======
   let simplify_dillig =
     F.simplify_dillig_nonlinear (fun () -> V.mk_tmp "nonlin" TyInt)
   in
   F.opt_simplify_strategy := [F.qe_partial; simplify_dillig]
->>>>>>> bdf96c7a
 
 type ptr_term =
   { ptr_val : K.T.t;
@@ -819,13 +813,7 @@
   in
   opt_loop_guard := None;
   (* chenged simplifying strategy *)
-<<<<<<< HEAD
-  F.opt_simplify_strategy := [F.qe_partial]
-  (* F.opt_simplify_strategy := [F.qe_partial; F.simplify_dillig] *)
-  (* F.opt_simplify_strategy := [F.qe_partial; F.simplify_z3] *)
-=======
   F.opt_simplify_strategy := [F.qe_partial; simplify_dillig]
->>>>>>> bdf96c7a
 
 
 (* Inject terms from the untensored vocabulary to the tensored vocabulary.
