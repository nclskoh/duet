open Core
open CfgIr
open Apak
<<<<<<< HEAD
open Printf
=======
open Ark
>>>>>>> aa411b5e
open Safety

(* Frontends *)
open TranslateCil
open TranslateCbp

(* Analyses *)
open Cra
open Proofspace
open Dependence
open ConcDep

let usage_msg = "Duet program analyzer\nUsage: duet [OPTIONS] file.[c|bp|duet]"

let anon_fun s = ignore (CmdLine.parse s)

let () =
  Sys.set_signal Sys.sigtstp (Sys.Signal_handle (fun _ -> Log.print_stats ()));
  let spec_list = CmdLine.spec_list () in
  Arg.parse (Arg.align spec_list) anon_fun usage_msg;
  match !CfgIr.gfile with
  | None -> begin
      prerr_endline "You must supply a program to be analyzed";
      Arg.usage (Arg.align spec_list) usage_msg
    end
  | Some x -> begin
      CmdLine.run (CfgIr.get_gfile());
      if !CmdLine.show_stats then Log.print_stats ()
    end<|MERGE_RESOLUTION|>--- conflicted
+++ resolved
@@ -1,11 +1,7 @@
 open Core
 open CfgIr
 open Apak
-<<<<<<< HEAD
-open Printf
-=======
 open Ark
->>>>>>> aa411b5e
 open Safety
 
 (* Frontends *)
