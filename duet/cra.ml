--- conflicted
+++ resolved
@@ -3,13 +3,11 @@
 open Srk
 open CfgIr
 open BatPervasives
-open Pathexp
 
 module RG = Interproc.RG
 module WG = WeightedGraph
 module G = RG.G
-module Ctx = Syntax.MakeSimplifyingContext ()
-module Int = SrkUtil.Int
+module Ctx = Srk.Syntax.MakeSimplifyingContext ()
 let srk = Ctx.context
 
 include Log.Make(struct let name = "cra" end)
@@ -179,12 +177,8 @@
     else if is_one y then x
     else mul x y
 end
-<<<<<<< HEAD
 
 module K = MakeTransition(V)
-module A = Interproc.MakePathExpr(K)
-=======
->>>>>>> bf2071a8
 
 type ptr_term =
   { ptr_val : Ctx.term;
@@ -454,6 +448,7 @@
         let point_of_interest v =
           v = entry || v = exit || SrkUtil.Int.Map.mem v (!assertions)
         in
+
         let tg = TS.simplify point_of_interest tg in
         let tg = TS.remove_temporaries tg in
         let tg =
@@ -482,83 +477,6 @@
   match file.entry_points with
   | [main] -> begin
       let rg = Interproc.make_recgraph file in
-<<<<<<< HEAD
-      let rg =
-        if !forward_inv_gen
-        then Log.phase "Forward invariant generation" decorate rg
-        else rg
-      in
-(*
-      BatEnum.iter (Interproc.RGD.display % snd) (RG.bodies rg);
-*)
-      let local _ v = not (Var.is_global (var_of_value v)) in
-      let query = A.mk_query rg weight local main in
-      let is_assert def = match def.dkind with
-        | Assert (_, _) | AssertMemSafe _ -> true
-        | _             -> false
-      in
-      let check_assert def path =
-        match def.dkind with
-        | AssertMemSafe (expr, msg) -> begin
-            match tr_expr expr with
-            | TInt _ ->
-              Report.log_error (Def.get_location def) "Memory safety (type error)"
-            | TPointer p ->
-              begin
-                let sigma sym =
-                  match V.of_symbol sym with
-                  | Some v when K.mem_transform v path ->
-                    K.get_transform v path
-                  | _ -> Ctx.mk_const sym
-                in
-                let phi =
-                  Ctx.mk_and [
-                    Ctx.mk_leq (Ctx.mk_real QQ.zero) p.ptr_pos;
-                    Ctx.mk_lt p.ptr_pos p.ptr_width
-                  ]
-                in
-                let phi = Syntax.substitute_const Ctx.context sigma phi in
-
-                let path_condition =
-                  Ctx.mk_and [K.guard path; Ctx.mk_not phi]
-                  |> SrkSimplify.simplify_terms srk
-                in
-                dump_goal (Def.get_location def) path_condition;
-                match Wedge.is_sat Ctx.context path_condition with
-                | `Sat -> Report.log_error (Def.get_location def) msg
-                | `Unsat -> Report.log_safe ()
-                | `Unknown ->
-                  logf ~level:`warn "Z3 inconclusive";
-                  Report.log_error (Def.get_location def) msg
-              end
-          end
-        | Assert (phi, msg) -> begin
-            let phi = tr_bexpr phi in
-            let sigma sym =
-              match V.of_symbol sym with
-              | Some v when K.mem_transform v path ->
-                K.get_transform v path
-              | _ -> Ctx.mk_const sym
-            in
-            let phi = Syntax.substitute_const Ctx.context sigma phi in
-            let path_condition =
-              Ctx.mk_and [K.guard path; Ctx.mk_not phi]
-              |> SrkSimplify.simplify_terms srk
-            in
-            logf "Path condition:@\n%a" (Syntax.pp_smtlib2 Ctx.context) path_condition;
-            dump_goal (Def.get_location def) path_condition;
-            begin match Wedge.is_sat Ctx.context path_condition with
-              | `Sat -> Report.log_error (Def.get_location def) msg
-              | `Unsat -> Report.log_safe ()
-              | `Unknown ->
-                logf ~level:`warn "Z3 inconclusive";
-                Report.log_error (Def.get_location def) msg
-            end
-          end
-        | _ -> ()
-      in
-      A.single_src_restrict query is_assert check_assert;
-=======
       let entry = (RG.block_entry rg main).did in
       let (ts, assertions) = make_transition_system rg in
 
@@ -588,7 +506,6 @@
             logf ~level:`warn "Z3 inconclusive";
             Report.log_error loc msg);
 
->>>>>>> bf2071a8
       Report.print_errors ();
       Report.print_safe ();
     end
