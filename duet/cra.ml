--- conflicted
+++ resolved
@@ -575,16 +575,12 @@
 
 let _ =
   CmdLine.register_pass
-<<<<<<< HEAD
-    ("-cra", analyze, " Compositional recurrence analysis")
+    ("-cra", analyze, " Compositional recurrence analysis");
+  CmdLine.register_pass
+    ("-rba", resource_bound_analysis, " Resource bound analysis")
   (*
   CmdLine.register_config
     ("-z3-timeout",
      Arg.Set_int ArkZ3.opt_timeout,
      " Set Z3 solver timeout (milliseconds)");
-*)
-=======
-    ("-cra", analyze, " Compositional recurrence analysis");
-  CmdLine.register_pass
-    ("-rba", resource_bound_analysis, " Resource bound analysis")
->>>>>>> 27cd0c49
+*)