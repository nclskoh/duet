open Core
open Apak
open Srk
open CfgIr
open BatPervasives

module RG = Interproc.RG
module WG = WeightedGraph
module G = RG.G
module Ctx = Srk.Syntax.MakeSimplifyingContext ()
module Int = SrkUtil.Int
let srk = Ctx.context

include Log.Make(struct let name = "cra" end)

let forward_inv_gen = ref true
let forward_pred_abs = ref false
let dump_goals = ref false
let nb_goals = ref 0

let dump_goal loc path_condition =
  if !dump_goals then begin
    let filename =
      Format.sprintf "%s%d-line%d.smt2"
        (Filename.chop_extension (Filename.basename loc.Cil.file))
        (!nb_goals)
        loc.Cil.line
    in
    let chan = Pervasives.open_out filename in
    let formatter = Format.formatter_of_out_channel chan in
    logf ~level:`always "Writing goal formula to %s" filename;
    Syntax.pp_smtlib2 srk formatter path_condition;
    Format.pp_print_newline formatter ();
    Pervasives.close_out chan;
    incr nb_goals
  end

let tr_typ typ = match resolve_type typ with
  | Int _   -> `TyInt
  | Float _ -> `TyReal
  | Pointer _ -> `TyInt
  | Enum _ -> `TyInt
  | Array _ -> `TyInt
  | Dynamic ->
    (* TODO : we should conservatively translate Dynamic as a real, but SMT
       solvers struggled with the resulting mixed int/real constraints.  To
       make this sound we should do a type analysis to determine when a
       dynamic type can be narrowed to an int.  The main place this comes up
       is in formal parameters, which are typed dynamic to make indirect calls
       easier to handle. *)
    `TyInt
  | _ -> `TyInt

type value =
  | VVal of Var.t
  | VPos of Var.t
  | VWidth of Var.t
    [@@deriving ord]

module Value = struct
  type t = value [@@deriving ord]
  let hash = function
    | VVal v -> Hashtbl.hash (0, Var.hash v)
    | VPos v -> Hashtbl.hash (1, Var.hash v)
    | VWidth v -> Hashtbl.hash (2, Var.hash v)
  let equal x y = compare_value x y = 0
end
module ValueHT = Hashtbl.Make(Value)

let var_of_value = function
  | VVal v | VPos v | VWidth v -> v
let map_value f = function
  | VVal v -> VVal (f v)
  | VPos v -> VPos (f v)
  | VWidth v -> VWidth (f v)

module V = struct
  module I = struct
    type t = value [@@deriving ord]
    let pp formatter = function
      | VVal v -> Var.pp formatter v
      | VWidth v -> Format.fprintf formatter "%a@@width" Var.pp v
      | VPos v -> Format.fprintf formatter "%a@@pos" Var.pp v
    let show = SrkUtil.mk_show pp
    let equal x y = compare x y = 0
    let hash = function
      | VVal v -> Hashtbl.hash (Var.hash v, 0)
      | VPos v -> Hashtbl.hash (Var.hash v, 1)
      | VWidth v -> Hashtbl.hash (Var.hash v, 2)
  end
  include I

  let sym_to_var = Hashtbl.create 991
  let var_to_sym = ValueHT.create 991

  let typ v = tr_typ (Var.get_type (var_of_value v))

  let symbol_of var =
    if ValueHT.mem var_to_sym var then
      ValueHT.find var_to_sym var
    else begin
      let sym = Ctx.mk_symbol ~name:(show var) (typ var) in
      ValueHT.add var_to_sym var sym;
      Hashtbl.add sym_to_var sym var;
      sym
    end

  let of_symbol sym =
    if Hashtbl.mem sym_to_var sym then
      Some (Hashtbl.find sym_to_var sym)
    else
      None

  let is_global = Var.is_global % var_of_value
end

module IterDomain = struct
  open Iteration
  open SolvablePolynomial
  module SPOne = SumWedge (SolvablePolynomial) (SolvablePolynomialOne) ()
  module SPPeriodicRational = SumWedge (SPOne) (SolvablePolynomialPeriodicRational) ()
  module SPG = ProductWedge (SPPeriodicRational) (WedgeGuard)
  module SPPRG = Sum (SPG) (PresburgerGuard) ()
  module SPSplit = Sum (SPPRG) (Split(SPPRG)) ()
  module VasSwitch = Sum (Vas)(Vass)()
  module Vas_P = Product(VasSwitch)(Product(WedgeGuard)(LinearRecurrenceInequation))
<<<<<<< HEAD
  module SpPlusSplitVas_P = Sum(SPSplit)(Vas_P)()
  include SpPlusSplitVas_P
end

module MakeTransition (V : Transition.Var) = struct
  include Transition.Make(Ctx)(V)

  module I = Iter(Iteration.MakeDomain(IterDomain))

  let star x = Log.time "cra:star" I.star x
=======
  module D = Sum(SPSplit)(Vas_P)()
  module I = Iter(MakeDomain(D))
 
  let star x =
    let star x =
      let abstract = I.alpha x in
      logf "Loop abstraction:@\n%a" I.pp abstract;
      I.closure abstract
    in
    Log.time "cra.star" star x
>>>>>>> f3cd50b9

  let add x y =
    if is_zero x then y
    else if is_zero y then x
    else add x y

  let mul x y =
    if is_zero x || is_zero y then zero
    else if is_one x then y
    else if is_one y then x
    else mul x y
end

module K = MakeTransition(V)

type ptr_term =
  { ptr_val : Ctx.term;
    ptr_pos : Ctx.term;
    ptr_width : Ctx.term }

type term =
  | TInt of Ctx.term
  | TPointer of ptr_term

let int_binop op left right =
  match op with
  | Add -> Ctx.mk_add [left; right]
  | Minus -> Ctx.mk_sub left right
  | Mult -> Ctx.mk_mul [left; right]
  | Div -> Ctx.mk_idiv left right
  | Mod -> Ctx.mk_mod left right
  | _ -> Ctx.mk_const (Ctx.mk_symbol ~name:"havoc" `TyInt)

let term_binop op left right = match left, op, right with
  | (TInt left, op, TInt right) ->
    TInt (int_binop op left right)
  | (TPointer ptr, Add, TInt offset)
  | (TInt offset, Add, TPointer ptr) ->
    let p =
      { ptr_val = int_binop Add ptr.ptr_val offset;
        ptr_pos = int_binop Add ptr.ptr_pos offset;
        ptr_width = ptr.ptr_width }
    in
    TPointer p
  | (TPointer ptr, Minus, TInt offset) ->
    let p =
      { ptr_val = int_binop Minus ptr.ptr_val offset;
        ptr_pos = int_binop Minus ptr.ptr_pos offset;
        ptr_width = ptr.ptr_width }
    in
    TPointer p
  | (TInt offset, Minus, TPointer ptr) ->
    let p =
      { ptr_val = int_binop Minus offset ptr.ptr_val;
        ptr_pos = int_binop Minus offset ptr.ptr_pos;
        ptr_width = ptr.ptr_width }
    in
    TPointer p
  | (TPointer left, op, TInt right) ->
    TInt (int_binop op left.ptr_val right)
  | (TInt left, op, TPointer right) ->
    TInt (int_binop op left right.ptr_val)
  | (TPointer left, op, TPointer right) ->
    TInt (int_binop op left.ptr_val right.ptr_val)

let typ_has_offsets typ = match resolve_type typ with
  | Pointer _ | Func _ | Dynamic -> true
  | _ -> false

let is_int_array typ = match resolve_type typ with
  | Array (Concrete (Int _), _) -> true
  | _ -> false

let nondet_const name typ = Ctx.mk_const (Ctx.mk_symbol ~name typ)


let rec tr_expr expr =
  let alg = function
    | OHavoc typ -> TInt (nondet_const "havoc" (tr_typ typ))
    | OConstant (CInt (k, _)) -> TInt (Ctx.mk_real (QQ.of_int k))
    | OConstant (CFloat (k, _)) -> TInt (Ctx.mk_real (QQ.of_float k))
    | OCast (_, expr) -> expr
    | OBinaryOp (a, op, b, _) -> term_binop op a b

    | OUnaryOp (Neg, TInt a, _) -> TInt (Ctx.mk_neg a)
    | OUnaryOp (Neg, TPointer a, _) -> TInt (Ctx.mk_neg a.ptr_val)
    | OAccessPath (Variable v) ->
      if typ_has_offsets (Var.get_type v) then
        TPointer { ptr_val = Ctx.mk_const (V.symbol_of (VVal v));
                   ptr_width = Ctx.mk_const (V.symbol_of (VWidth v));
                   ptr_pos = Ctx.mk_const (V.symbol_of (VPos v)) }
      else TInt (Ctx.mk_const (V.symbol_of (VVal v)))

    | OAddrOf _ ->
      (* Todo: width and pos aren't correct. *)
      TPointer { ptr_val = nondet_const "tr" `TyInt;
                 ptr_width = Ctx.mk_real QQ.one;
                 ptr_pos = Ctx.mk_real QQ.zero }

    (* No real translations for anything else -- just return a free var "tr"
       (which just acts like a havoc). *)
    | OUnaryOp (_, _, typ) -> TInt (nondet_const "tr" (tr_typ typ))
    | OBoolExpr b -> TInt (Ctx.mk_ite (tr_bexpr b) (Ctx.mk_real (QQ.of_int 1)) (Ctx.mk_real (QQ.of_int 0)))
      (*if (Bexpr.equal b Bexpr.ktrue) then TInt (Ctx.mk_real (QQ.of_int 1)) else TInt (Ctx.mk_real (QQ.of_int 0))*)
    | OAccessPath ap -> TInt (nondet_const "tr" (tr_typ (AP.get_type ap)))
    | OConstant _ -> TInt (nondet_const "tr" `TyInt)
  in
  Aexpr.fold alg expr
and  tr_expr_val expr = match tr_expr expr with
  | TInt x -> x
  | TPointer x -> x.ptr_val
and tr_bexpr bexpr =
  let alg = function
    | Core.OAnd (a, b) -> Ctx.mk_and [a; b]
    | Core.OOr (a, b) -> Ctx.mk_or [a; b]
    | Core.OAtom (pred, x, y) ->
      let x = tr_expr_val x in
      let y = tr_expr_val y in
      begin
        match pred with
        | Lt -> Ctx.mk_lt x y
        | Le -> Ctx.mk_leq x y
        | Eq -> Ctx.mk_eq x y
        | Ne -> Ctx.mk_not (Ctx.mk_eq x y)
      end
  in
  Bexpr.fold alg bexpr

(* Populate table mapping variables to the offsets of that variable that
   appear in the program.  Must be called before calling weight *)
let offset_table = Varinfo.HT.create 991
let get_offsets v =
  try Varinfo.HT.find offset_table v
  with Not_found -> Int.Set.empty

let populate_offset_table file =
  let add_offset (v, offset) =
    match offset with
    | OffsetUnknown -> ()
    | OffsetNone -> ()
    | OffsetFixed k ->
      Varinfo.HT.modify_def Int.Set.empty v (Int.Set.add k) offset_table
  in
  let rec aexpr e = match e with
    | Cast (_, e) | UnaryOp (_, e, _) -> aexpr e
    | BinaryOp (e1, _, e2, _) -> aexpr e1; aexpr e2
    | AddrOf a | AccessPath a -> ap a
    | BoolExpr b -> bexpr b
    | Havoc _ | Constant _ -> ()
  and ap a = match a with
    | Variable v -> add_offset v
    | Deref e -> aexpr e
  and bexpr b = match b with
    | And (b1, b2) | Or (b1, b2) -> bexpr b1; bexpr b2
    | Atom (_, e1, e2) -> aexpr e1; aexpr e2
  in
  file |> CfgIr.iter_defs (fun def ->
      match def.dkind with
      | Assign (v, e) -> add_offset v; aexpr e
      | Store (a, e) -> ap a; aexpr e;
      | Call (lhs, a, args) ->
        begin match lhs with
          | Some v -> add_offset v
          | None -> ();
        end;
        aexpr a;
        List.iter aexpr args;
      | Assume b -> bexpr b
      | Initial -> ()
      | Assert (b, _) -> bexpr b
      | AssertMemSafe (a, _) -> aexpr a
      | Return (Some a) -> aexpr a
      | Return None -> ()
      | Builtin (Alloc (v, a, _)) -> add_offset v; aexpr a
      | Builtin (Free a) -> aexpr a
      | Builtin (Fork (lhs, a, args)) ->
        begin match lhs with
          | Some v -> add_offset v
          | None -> ();
        end;
        aexpr a;
        List.iter aexpr args
      | Builtin (Acquire a) | Builtin (Release a) -> aexpr a
      | Builtin (PrintBounds v) -> add_offset v
      | Builtin AtomicEnd | Builtin AtomicBegin | Builtin Exit -> ())

let rec record_assign (lhs : varinfo) loff rhs roff fields =
  fields |> List.map (fun { fityp; fioffset } ->
      match resolve_type fityp with
      | Record { rfields } ->
        record_assign lhs (loff+fioffset) rhs (roff+fioffset) rfields
      | Pointer _ | Func _ | Dynamic ->
        let lhs = (lhs, OffsetFixed (loff + fioffset)) in
        begin match tr_expr (AccessPath (Variable (rhs, OffsetFixed roff))) with
          | TPointer rhs ->
            BatList.reduce K.mul [
              K.assign (VVal lhs) rhs.ptr_val;
              K.assign (VPos lhs) rhs.ptr_pos;
              K.assign (VWidth lhs) rhs.ptr_width;
            ]
          | TInt tint -> begin
              BatList.reduce K.mul [
                K.assign (VVal lhs) tint;
                K.assign (VPos lhs) (nondet_const "type_err" `TyInt);
                K.assign (VWidth lhs) (nondet_const "type_err" `TyInt)
              ]
            end
        end
      | _ ->
        let lhs = (lhs, OffsetFixed (loff+fioffset)) in
        let rhs = tr_expr_val (AccessPath (Variable (rhs, OffsetFixed (fioffset+roff)))) in
        K.assign (VVal lhs) rhs)
  |> BatList.reduce K.mul

let weight def =
  let open K in
  match def.dkind with
  | Assume phi -> K.assume (tr_bexpr phi)
  | Assign (lhs, rhs) ->
    let lhs_typ = resolve_type (Var.get_type lhs) in
    let rhs_typ = resolve_type (Aexpr.get_type rhs) in
    begin match lhs_typ, rhs_typ with
      | Record { rfields }, _ | _, Record { rfields } ->
        let lhs, loff = match lhs with
          | (lhs, OffsetFixed k) -> (lhs, k)
          | (lhs, OffsetNone) -> (lhs, 0)
          | _ -> invalid_arg "Unsupported record assignment"
        in
        begin match rhs with
          | AccessPath (Variable (v, OffsetFixed k)) ->
            record_assign lhs loff v k rfields
          | AccessPath (Variable (v, OffsetNone)) ->
            record_assign lhs loff v 0 rfields
          | _ -> invalid_arg "Unsupported record assignment"
        end
      | Pointer _, _ | Func _, _ | Dynamic, _ ->
        begin match tr_expr rhs with
          | TPointer rhs ->
            BatList.reduce K.mul [
              K.assign (VVal lhs) rhs.ptr_val;
              K.assign (VPos lhs) rhs.ptr_pos;
              K.assign (VWidth lhs) rhs.ptr_width;
            ]
          | TInt tint -> begin
              (match Var.get_type lhs, rhs with
               | (_, Havoc _) | (Concrete Dynamic, _) -> ()
               | _ -> Log.errorf "Ill-typed pointer assignment: %a" Def.pp def);
              BatList.reduce K.mul [
                K.assign (VVal lhs) tint;
                K.assign (VPos lhs) (nondet_const "type_err" `TyInt);
                K.assign (VWidth lhs) (nondet_const "type_err" `TyInt)
              ]
            end
        end
      | _, _ -> K.assign (VVal lhs) (tr_expr_val rhs)
    end
  | Store (lhs, rhs) ->
    (* Havoc all the variables lhs could point to *)
    let open PointerAnalysis in
    let rhs_val, rhs_pos, rhs_width =
      match tr_expr rhs with
      | TPointer rhs -> rhs.ptr_val, rhs.ptr_pos, rhs.ptr_width
      | TInt tint -> tint, (nondet_const "type_err" `TyInt), (nondet_const "type_err" `TyInt)
    in
    let add_target memloc tr = match memloc with
      | (MAddr v, offset) when is_int_array (Varinfo.get_type v) ->
        begin
          match offset with
          | OffsetUnknown ->
            Int.Set.fold (fun offset tr ->
                K.add tr (K.assign (VVal (v, OffsetFixed offset)) rhs_val))
              (get_offsets v)
              K.one (* weak update *)
            |> K.mul tr
          | _ ->
            K.mul tr (K.assign (VVal (v,offset)) rhs_val)
        end
      | (MAddr v, offset) ->
        if typ_has_offsets (Var.get_type (v,offset)) then begin
          BatList.reduce K.mul [
            tr;
            K.assign (VVal (v,offset)) (nondet_const "store" `TyInt);
            K.assign (VPos (v,offset)) (nondet_const "store" `TyInt);
            K.assign (VWidth (v,offset)) (nondet_const "store" `TyInt)
          ]
        end else begin
          K.mul tr (K.assign (VVal (v,offset)) (nondet_const "store" `TyInt))
        end
      | _, _ -> tr
    in
    MemLoc.Set.fold add_target (resolve_ap lhs) one
  | Builtin Exit -> zero
  | Builtin (Alloc (v, size, _)) ->
    BatList.reduce K.mul [
      K.assign (VVal v) (nondet_const "alloc" `TyInt);
      K.assign (VWidth v) (tr_expr_val size);
      K.assign (VPos v) (Ctx.mk_real QQ.zero)
    ]
  | Builtin AtomicBegin | Builtin AtomicEnd
  | Builtin (Acquire _) | Builtin (Release _)
  | Builtin (Free _)
  | Initial | Assert (_, _) | AssertMemSafe (_, _) | Return None
  | Builtin (PrintBounds _) -> one
  | _ ->
    Log.errorf "No translation for definition: %a" Def.pp def;
    assert false

type 'a label = 'a WeightedGraph.label =
  | Weight of 'a
  | Call of int * int
[@@deriving ord]

type klabel = K.t label [@@deriving ord]

module TS = TransitionSystem.Make(Ctx)(V)(K)

(* Weight-labeled graph module suitable for ocamlgraph *)
module TSG = struct
  type t = TS.t

  module V = struct
    include SrkUtil.Int
    type label = int
    let label x = x
    let create x = x
  end

  module E = struct
    type label = klabel
    type vertex = int
    type t = int * klabel * int [@@deriving ord]
    let src (x, _, _) = x
    let dst (_, _, x) = x
    let label (_, x, _) = x
    let create x y z = (x, y, z)
  end

  let iter_edges_e = WG.iter_edges
  let iter_vertex = WG.iter_vertex
  let iter_succ f tg v =
    WG.U.iter_succ f (WG.forget_weights tg) v
  let fold_pred_e = WG.fold_pred_e
end

module TSDisplay = ExtGraph.Display.MakeLabeled
    (TSG)
    (SrkUtil.Int)
    (struct
      open WeightedGraph
      type t = klabel
      let pp formatter w = match w with
        | Weight w -> K.pp formatter w
        | Call (s,t) -> Format.fprintf formatter "call(%d, %d)" s t
      let show = SrkUtil.mk_show pp
    end)

module SA = Abstract.MakeAbstractRSY(Ctx)

let decorate_transition_system predicates ts entry =
  let module AbsDom =
    SA.Product
      (SA.Product(SA.AffineRelation)(SA.Sign))
      (SA.PredicateAbs(struct let universe = predicates end))
  in
  let inv = TS.forward_invariants (module AbsDom) ts entry in
  let member varset sym =
    match V.of_symbol sym with
    | Some v -> TS.VarSet.mem v varset
    | None -> false
  in
  TS.loop_headers_live ts entry
  |> List.fold_left (fun ts (v, live) ->
      let fresh_id = (Def.mk (Assume Bexpr.ktrue)).did in
      let invariant = AbsDom.formula_of (AbsDom.exists (member live) (inv v)) in
      logf "Found invariant at %d:@;%a" v (Syntax.Formula.pp srk) invariant;
      WG.split_vertex ts v (Weight (K.assume invariant)) fresh_id)
    ts

let make_transition_system rg =
  let call_edge block =
    Call ((RG.block_entry rg block).did, (RG.block_exit rg block).did)
  in
  let assertions = ref SrkUtil.Int.Map.empty in
  let print_hulls = ref SrkUtil.Int.Set.empty in
  let add_assert v e =
    assertions := SrkUtil.Int.Map.add v e (!assertions)
  in
  let add_print_hull v =
    print_hulls := SrkUtil.Int.Set.add v (!print_hulls)
  in
  let ts =
    BatEnum.fold (fun ts (block, graph) ->
        let tg =
          RG.G.fold_vertex (fun def tg ->
              let tg = WG.add_vertex tg def.did in
              let label =
                match def.dkind with
                | Call (None, AddrOf (Variable (func, OffsetNone)), []) ->
                  call_edge func
                | Assert (phi, msg) ->
                  let condition = tr_bexpr phi in
                  add_assert def.did (condition, Def.get_location def, msg);
                  Weight (K.assume condition)
                | AssertMemSafe (expr, msg) ->
                  let condition =
                    match tr_expr expr with
                    | TInt _ -> Ctx.mk_false
                    | TPointer p ->
                      Ctx.mk_and [
                        Ctx.mk_leq (Ctx.mk_real QQ.zero) p.ptr_pos;
                        Ctx.mk_lt p.ptr_pos p.ptr_width
                      ]
                  in
                  add_assert def.did (condition, Def.get_location def, msg);
                  Weight (K.assume condition)
                | Builtin (PrintBounds _) ->
                  add_print_hull def.did;
                  Weight K.one
                | _ -> Weight (weight def)
              in
              RG.G.fold_succ
                (fun succ tg -> WG.add_edge tg def.did label succ.did)
                graph def
                tg)
            graph
            TS.empty
        in
        let predicates =
          if !forward_pred_abs then
            RG.G.fold_vertex (fun def predicates ->
                match def.dkind  with
                | Assume phi when Bexpr.equal phi Bexpr.ktrue ->
                  predicates
                | Assert (phi, _) | Assume phi ->
                  Syntax.Expr.Set.add (tr_bexpr phi) predicates
                | _ ->
                  predicates)
              graph
              Syntax.Expr.Set.empty
            |> Syntax.Expr.Set.enum
            |> BatList.of_enum
          else
            []
        in

        let entry = (RG.block_entry rg block).did in
        let exit = (RG.block_exit rg block).did in
        let point_of_interest v =
          v = entry || v = exit
          || SrkUtil.Int.Map.mem v (!assertions)
          || SrkUtil.Int.Set.mem v (!print_hulls)
        in

        let tg = TS.simplify point_of_interest tg in
        let tg = TS.remove_temporaries tg in
        let tg =
          if !forward_inv_gen then
            Log.phase "Forward invariant generation"
              (decorate_transition_system predicates tg) entry
          else
            tg
        in
        WG.fold_edges (fun (src, label, tgt) ts ->
            match label with
            | Weight w -> WG.add_edge ts src (Weight w) tgt
            | Call (s,t) -> WG.add_edge ts src (Call (s,t)) tgt)
          tg
          (WG.fold_vertex (fun v ts ->
               WG.add_vertex ts v)
              tg
              ts))
      TS.empty
      (RG.bodies rg)
  in
  (ts, !assertions)

let analyze file =
  populate_offset_table file;
  match file.entry_points with
  | [main] -> begin
      let rg = Interproc.make_recgraph file in
      let entry = (RG.block_entry rg main).did in
      let (ts, assertions) = make_transition_system rg in

      (*TSDisplay.display ts;*)

      let query = TS.mk_query ts in
      assertions |> SrkUtil.Int.Map.iter (fun v (phi, loc, msg) ->
          let path = TS.path_weight query entry v in
          let sigma sym =
            match V.of_symbol sym with
            | Some v when K.mem_transform v path ->
              K.get_transform v path
            | _ -> Ctx.mk_const sym
          in
          let phi = Syntax.substitute_const Ctx.context sigma phi in
          let path_condition =
            Ctx.mk_and [K.guard path; Ctx.mk_not phi]
            |> SrkSimplify.simplify_terms srk
          in
          logf "Path condition:@\n%a"
            (Syntax.pp_smtlib2 Ctx.context) path_condition;
          dump_goal loc path_condition;
          match Wedge.is_sat Ctx.context path_condition with
          | `Sat -> Report.log_error loc msg
          | `Unsat -> Report.log_safe ()
          | `Unknown ->
            logf ~level:`warn "Z3 inconclusive";
            Report.log_error loc msg);

      Report.print_errors ();
      Report.print_safe ();
    end
  | _ -> assert false

let resource_bound_analysis file =
  populate_offset_table file;
  match file.entry_points with
  | [main] -> begin
      let rg = Interproc.make_recgraph file in
      let (ts, _) = make_transition_system rg in
      let query = TS.mk_query ts in
      let cost =
        let open CfgIr in
        let file = get_gfile () in
        let is_cost v = (Varinfo.show v) = "__cost" in
        try
          VVal (Var.mk (List.find is_cost file.vars))
        with Not_found ->
          Log.fatalf "Could not find __cost variable"
      in
      let cost_symbol = V.symbol_of cost in
      let exists x =
        match V.of_symbol x with
        | Some v -> Var.is_global (var_of_value v)
        | None -> false
      in
      RG.blocks rg |> BatEnum.iter (fun procedure ->
          let entry = (RG.block_entry rg procedure).did in
          let exit = (RG.block_exit rg procedure).did in
          let summary = TS.path_weight query entry exit in
          if K.mem_transform cost summary then begin
            logf ~level:`always "Procedure: %a" Varinfo.pp procedure;
            (* replace cost with 0, add constraint cost = rhs *)
            let guard =
              let subst x =
                if x = cost_symbol then
                  Ctx.mk_real QQ.zero
                else
                  Ctx.mk_const x
              in
              let rhs =
                Syntax.substitute_const srk subst (K.get_transform cost summary)
              in
              let simplify =
                SrkSimplify.simplify_terms_rewriter srk
                % Nonlinear.simplify_terms_rewriter srk
              in
              Ctx.mk_and [Syntax.substitute_const srk subst (K.guard summary);
                          Ctx.mk_eq (Ctx.mk_const cost_symbol) rhs ]
              |> Syntax.rewrite srk ~up:simplify
            in
            match Wedge.symbolic_bounds_formula ~exists srk guard cost_symbol with
            | `Sat (lower, upper) ->
              begin match lower with
                | Some lower ->
                  logf ~level:`always "%a <= cost" (Syntax.Term.pp srk) lower;
                  logf ~level:`always "%a is o(%a)"
                    Varinfo.pp procedure
                    BigO.pp (BigO.of_term srk lower)
                | None -> ()
              end;
              begin match upper with
                | Some upper ->
                  logf ~level:`always "cost <= %a" (Syntax.Term.pp srk) upper;
                  logf ~level:`always "%a is O(%a)"
                  Varinfo.pp procedure
                  BigO.pp (BigO.of_term srk upper)
                | None -> ()
              end
            | `Unsat ->
              logf ~level:`always "%a is infeasible"
                Varinfo.pp procedure
          end else
            logf ~level:`always "Procedure %a has zero cost" Varinfo.pp procedure)
    end
  | _ -> assert false

let _ =
  CmdLine.register_config
    ("-cra-no-forward-inv",
     Arg.Clear forward_inv_gen,
     " Turn off forward invariant generation");
  CmdLine.register_config
    ("-cra-pred-abs",
     Arg.Clear forward_pred_abs,
     " Turn on predicate abstraction in forward invariant generation");
  CmdLine.register_config
    ("-cra-split-loops",
     Arg.Clear IterDomain.SPSplit.abstract_left,
     " Turn on loop splitting");
  CmdLine.register_config
    ("-cra-no-matrix",
     Arg.Clear IterDomain.SPOne.abstract_left,
     " Turn off matrix recurrences");
  CmdLine.register_config
    ("-cra-prsd",
     Arg.Clear IterDomain.SPPeriodicRational.abstract_left,
     " Use periodic rational spectral decomposition");
  CmdLine.register_config
    ("-cra-prsd-pg",
     Arg.Clear IterDomain.SPPRG.abstract_left,
     " Use periodic rational spectral decomposition w/ Presburger guard");
  CmdLine.register_config
    ("-cra-vas",
     Arg.Clear IterDomain.SpPlusSplitVas_P.abstract_left,
     " Use VAS abstraction");
  CmdLine.register_config
    ("-cra-vass",
     Arg.Unit (fun () -> IterDomain.VasSwitch.abstract_left := false; IterDomain.SpPlusSplitVas_P.abstract_left := false),
     " Use VASS abstraction");
  CmdLine.register_config
    ("-dump-goals",
     Arg.Set dump_goals,
     " Output goal assertions in SMTLIB2 format")

let _ =
  CmdLine.register_pass
    ("-cra", analyze, " Compositional recurrence analysis");
  CmdLine.register_pass
    ("-rba", resource_bound_analysis, " Resource bound analysis")
  (*
  CmdLine.register_config
    ("-z3-timeout",
     Arg.Set_int ArkZ3.opt_timeout,
     " Set Z3 solver timeout (milliseconds)");
*)<|MERGE_RESOLUTION|>--- conflicted
+++ resolved
@@ -124,7 +124,6 @@
   module SPSplit = Sum (SPPRG) (Split(SPPRG)) ()
   module VasSwitch = Sum (Vas)(Vass)()
   module Vas_P = Product(VasSwitch)(Product(WedgeGuard)(LinearRecurrenceInequation))
-<<<<<<< HEAD
   module SpPlusSplitVas_P = Sum(SPSplit)(Vas_P)()
   include SpPlusSplitVas_P
 end
@@ -134,11 +133,6 @@
 
   module I = Iter(Iteration.MakeDomain(IterDomain))
 
-  let star x = Log.time "cra:star" I.star x
-=======
-  module D = Sum(SPSplit)(Vas_P)()
-  module I = Iter(MakeDomain(D))
- 
   let star x =
     let star x =
       let abstract = I.alpha x in
@@ -146,7 +140,6 @@
       I.closure abstract
     in
     Log.time "cra.star" star x
->>>>>>> f3cd50b9
 
   let add x y =
     if is_zero x then y
