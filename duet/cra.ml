--- conflicted
+++ resolved
@@ -118,32 +118,19 @@
 end
 
 
-module IterDomain = struct
+module K = struct
+  include Transition.Make(Ctx)(V)
   open Iteration
   open SolvablePolynomial
   module SPOne = SumWedge (SolvablePolynomial) (SolvablePolynomialOne) ()
   module SPG = ProductWedge (SPOne) (WedgeGuard)
   module SPPeriodicRational = Sum (SPG) (PresburgerGuard) ()
-<<<<<<< HEAD
-  module LinRec = Product (LinearRecurrenceInequation) (PolyhedronGuard)
-  module D = Sum(SPPeriodicRational)(LinRec)()
-  module SPSplit = Sum(D) (Split(D)) ()
-  include SPSplit
-end
-
-module MakeTransition (V : Transition.Var) = struct
-  include Transition.Make(Ctx)(V)
-
-  module I = Iter(Iteration.MakeDomain(IterDomain))
-
-  let star x = Log.time "cra:star" I.star x
-=======
   module SPSplit = Sum (SPPeriodicRational) (Split(SPPeriodicRational)) ()
   module VasSwitch = Sum (Vas)(Vass)()
   module Vas_P = Product(VasSwitch)(Product(WedgeGuard)(LinearRecurrenceInequation))
   module D = Sum(SPSplit)(Vas_P)()
   module I = Iter(MakeDomain(D))
- 
+
   let star x =
     let star x =
       let abstract = I.alpha x in
@@ -151,7 +138,6 @@
       I.closure abstract
     in
     Log.time "cra.star" star x
->>>>>>> 3cb5784c
 
   let add x y =
     if is_zero x then y
@@ -163,21 +149,18 @@
     else if is_one x then y
     else if is_one y then x
     else mul x y
-end
-
-module K = struct
-  module Tr = MakeTransition(V)
-  include Tr
 
 
   module CRARefinement = Refinement.DomainRefinement
       (struct
-        include Tr
-        let star = I.star
-
-        (*let star x = Log.time "refine" I.star x*)
-
+        type t = Transition.Make(Ctx)(V).t
+        let mul = mul
+        let add = add
+        let zero = zero
+        let one = one
+        let star = star
         let equal a b = ((Wedge.is_sat srk (guard a)) == `Unsat)
+        let compare = compare
       end)
 
   let refine_star x = 
@@ -1042,26 +1025,21 @@
      " Turn on predicate abstraction in forward invariant generation");
   CmdLine.register_config
     ("-cra-split-loops",
-     Arg.Clear IterDomain.SPSplit.abstract_left,
+     Arg.Clear K.SPSplit.abstract_left,
      " Turn on loop splitting");
   CmdLine.register_config
     ("-cra-no-matrix",
-     Arg.Clear IterDomain.SPOne.abstract_left,
+     Arg.Clear K.SPOne.abstract_left,
      " Turn off matrix recurrences");
   CmdLine.register_config
     ("-cra-prsd",
-     Arg.Clear IterDomain.SPPeriodicRational.abstract_left,
+     Arg.Clear K.SPPeriodicRational.abstract_left,
      " Use periodic rational spectral decomposition");
   CmdLine.register_config
-<<<<<<< HEAD
     ("-cra-refine",
      Arg.Set cra_refine,
      " Turn on graph refinement");
   CmdLine.register_config
-    ("-cra-lin-rec",
-     Arg.Clear IterDomain.D.abstract_left,
-     " Linear recurrence inequations");
-=======
     ("-cra-vas",
      Arg.Clear K.D.abstract_left,
      " Use VAS abstraction");
@@ -1069,7 +1047,6 @@
     ("-cra-vass",
      Arg.Unit (fun () -> K.VasSwitch.abstract_left := false; K.D.abstract_left := false),
      " Use VASS abstraction");
->>>>>>> 3cb5784c
   CmdLine.register_config
     ("-dump-goals",
      Arg.Set dump_goals,
