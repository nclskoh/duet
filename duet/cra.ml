--- conflicted
+++ resolved
@@ -115,13 +115,11 @@
 
 module IterDomain = struct
   open Iteration
-  open Mdvas
   open SolvablePolynomial
   module SPOne = SumWedge (SolvablePolynomial) (SolvablePolynomialOne) ()
   module SPG = ProductWedge (SPOne) (WedgeGuard)
   module SPPeriodicRational = Sum (SPG) (PresburgerGuard) ()
   module SPSplit = Sum (SPPeriodicRational) (Split(SPPeriodicRational)) ()
-<<<<<<< HEAD
   include SPSplit
 end
 
@@ -129,16 +127,6 @@
   include Transition.Make(Ctx)(V)
 
   module I = Iter(Iteration.MakeDomain(IterDomain))
-=======
-  module Vas = Product(Product(Mdvas)(WedgeGuard))(LinearRecurrenceInequation)
-  module Vass = Product(Product(Mdvass)(WedgeGuard))(LinearRecurrenceInequation)
-  module D = Sum(SPSplit)(Vass)()
-  module I = Iter(MakeDomain(D))
-  module Temp = Sum(SPSplit)(Vas)()
-  module TempI = Iter(MakeDomain(D))
- 
-  (*module I = Iter(MakeDomain(SPSplit))*)
->>>>>>> 9a9225a3
 
   let star x = Log.time "cra:star" I.star x
 
@@ -724,14 +712,6 @@
      Arg.Clear IterDomain.SPPeriodicRational.abstract_left,
      " Use periodic rational spectral decomposition");
   CmdLine.register_config
-    ("-cra-vas",
-     Arg.Clear K.Temp.abstract_left,
-     " Use VAS abstraction");
-  CmdLine.register_config
-    ("-cra-vass",
-     Arg.Clear K.D.abstract_left,
-     " Use VASS abstraction");
-  CmdLine.register_config
     ("-dump-goals",
      Arg.Set dump_goals,
      " Output goal assertions in SMTLIB2 format")
