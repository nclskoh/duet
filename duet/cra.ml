--- conflicted
+++ resolved
@@ -741,11 +741,7 @@
        in
        let nonterm formula =
          if !termination_llrf
-<<<<<<< HEAD
-            && TLLRF.compute_swf srk exists x_xp formula = TLLRF.ProvedToTerminate
-=======
             && (let result, _ = TLLRF.compute_swf srk exists x_xp formula in result = TLLRF.ProvedToTerminate)
->>>>>>> 15d2cbb0
          then
            Syntax.mk_false srk
          else
