--- conflicted
+++ resolved
@@ -2,53 +2,15 @@
 open ArkPervasives
 
 type aexp_type =
-<<<<<<< HEAD
-  Real_const of QQ.t
-| Sum_exp of (aexp_type * aexp_type)
-| Diff_exp of (aexp_type * aexp_type) 
-| Mult_exp of (aexp_type * aexp_type) 
-| Div_exp of (aexp_type * aexp_type)
-| Var_exp of string
-| Unneg_exp of aexp_type 
-| Havoc_aexp
-    deriving (Compare, Show)
-
-type bexp_type = 
- Bool_const of bool 
-| Eq_exp of (aexp_type * aexp_type)
-| Ne_exp of (aexp_type * aexp_type)
-| Gt_exp of (aexp_type * aexp_type)
-| Lt_exp of (aexp_type * aexp_type)
-| Ge_exp of (aexp_type * aexp_type)
-| Le_exp of (aexp_type * aexp_type)
-| And_exp of (bexp_type * bexp_type)
-| Not_exp of bexp_type
-| Or_exp of (bexp_type * bexp_type)
-| Havoc_bexp
-    deriving (Compare, Show)
-
-type cmd_type =
-  Skip
-| Assign of (string * aexp_type) 
-| Assert of bexp_type
-| Print of aexp_type
-| Assume of bexp_type
-    deriving (Compare, Show)
-
-type stmt_type = 
-  Cmd of cmd_type
-| Seq of (stmt_type * stmt_type)
-| Ite of (bexp_type * stmt_type * stmt_type)
-| While of (bexp_type * stmt_type * bool)
-    deriving (Show)
-=======
     Real_const of QQ.t
   | Sum_exp of (aexp_type * aexp_type)
-  | Diff_exp of (aexp_type * aexp_type) 
-  | Mult_exp of (aexp_type * aexp_type) 
+  | Diff_exp of (aexp_type * aexp_type)
+  | Mult_exp of (aexp_type * aexp_type)
+  | Div_exp of (aexp_type * aexp_type)
   | Var_exp of string
-  | Unneg_exp of aexp_type 
+  | Unneg_exp of aexp_type
   | Havoc_aexp
+        deriving (Compare)
 
 type bexp_type = 
     Bool_const of bool 
@@ -62,20 +24,24 @@
   | Not_exp of bexp_type
   | Or_exp of (bexp_type * bexp_type)
   | Havoc_bexp
+        deriving (Compare)
 
-type stmt_type =  
-    Skip 
-  |  Assign of (string * aexp_type) 
+type cmd_type =
+    Skip
+  | Assign of (string * aexp_type) 
+  | Assert of bexp_type
+  | Print of aexp_type
+  | Assume of bexp_type
+        deriving (Compare)
+
+type stmt_type = 
+    Cmd of cmd_type
   | Seq of (stmt_type * stmt_type)
   | Ite of (bexp_type * stmt_type * stmt_type)
   | While of (bexp_type * stmt_type * bool)
-  | Assert of bexp_type
-  | Print of aexp_type
-  | Assume of bexp_type    
->>>>>>> be3e312a
 
 type prog_type = 
-    Prog of stmt_type 
+    Prog of stmt_type
 
 val aexp_to_string : aexp_type -> string
 val bexp_to_string : bexp_type -> string
