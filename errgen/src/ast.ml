--- conflicted
+++ resolved
@@ -6,46 +6,15 @@
 (* Type definition for AST nodes *)
 
 type aexp_type = 
-<<<<<<< HEAD
-  Real_const of QQ.t
-| Sum_exp of (aexp_type * aexp_type)
-| Diff_exp of (aexp_type * aexp_type)
-| Mult_exp of (aexp_type * aexp_type) 
-| Div_exp of (aexp_type * aexp_type) 
-| Var_exp of string
-| Unneg_exp of aexp_type 
-| Havoc_aexp
-    deriving (Compare)
-
-type bexp_type = 
-  Bool_const of bool
-| Eq_exp of (aexp_type * aexp_type)
-| Ne_exp of (aexp_type * aexp_type)
-| Gt_exp of (aexp_type * aexp_type)
-| Lt_exp of (aexp_type * aexp_type)
-| Ge_exp of (aexp_type * aexp_type)
-| Le_exp of (aexp_type * aexp_type)
-| And_exp of (bexp_type * bexp_type)
-| Not_exp of bexp_type
-| Or_exp of (bexp_type * bexp_type)
-| Havoc_bexp
-    deriving (Compare)
-
-type cmd_type =
-  Skip
-| Assign of (string * aexp_type) 
-| Assert of bexp_type
-| Print of aexp_type
-| Assume of bexp_type
-    deriving (Compare)
-=======
     Real_const of QQ.t
   | Sum_exp of (aexp_type * aexp_type)
   | Diff_exp of (aexp_type * aexp_type)
   | Mult_exp of (aexp_type * aexp_type) 
+  | Div_exp of (aexp_type * aexp_type) 
   | Var_exp of string
   | Unneg_exp of aexp_type 
   | Havoc_aexp
+    deriving (Compare)
 
 type bexp_type = 
     Bool_const of bool
@@ -59,27 +28,24 @@
   | Not_exp of bexp_type
   | Or_exp of (bexp_type * bexp_type)
   | Havoc_bexp
-
+        deriving (Compare)
+
+type cmd_type =
+    Skip
+  | Assign of (string * aexp_type) 
+  | Assert of bexp_type
+  | Print of aexp_type
+  | Assume of bexp_type
+        deriving (Compare)
 
 type stmt_type = 
-    Skip 
-  |  Assign of (string * aexp_type) 
+    Cmd of cmd_type
   | Seq of (stmt_type * stmt_type)
   | Ite of (bexp_type * stmt_type * stmt_type)
   | While of (bexp_type * stmt_type * bool)
-  | Assert of bexp_type
-  | Print of aexp_type
-  | Assume of bexp_type
->>>>>>> be3e312a
-
-type stmt_type = 
-  Cmd of cmd_type
-| Seq of (stmt_type * stmt_type)
-| Ite of (bexp_type * stmt_type * stmt_type)
-| While of (bexp_type * stmt_type * bool)
 
 type prog_type = 
-    Prog of stmt_type  
+    Prog of stmt_type
 
 module Show_aexp_type = Deriving_Show.Defaults(struct
   type a = aexp_type
@@ -226,45 +192,6 @@
        bexp_to_string b2; ")"]
   | Havoc_bexp -> "nondet() < 1"
 
-<<<<<<< HEAD
-=======
-let rec stmt_to_string s =
-  match s with
-    Skip -> "skip"
-  | Assign (var, e) ->
-    String.concat "" [var; " := "; aexp_to_string e]
-  | Seq (s1, s2) ->
-    (match s1 with
-       Skip -> (stmt_to_string s2)
-     | _  ->
-       (match s2 with
-          Skip -> (stmt_to_string s1)
-        | _ -> (String.concat "" [stmt_to_string s1; ";\n"; stmt_to_string s2])))
-  | Ite (b, s1, s2) ->
-    String.concat ""
-      ["if ("; (bexp_to_string b); ") { \n";
-       stmt_to_string s1; "\n}\nelse { \n";
-       stmt_to_string s2; "\n}"]
-  | While (b, s1, false) ->
-    String.concat ""
-      ["while ("; bexp_to_string b; ") { \n";
-       stmt_to_string s1; "\n}\n"]
-  | While (b, s1, true) ->
-    String.concat ""
-      ["residual-while ("; bexp_to_string b; ") { \n";
-       stmt_to_string s1; "\n}\n"]
-  | Print(e) ->
-    String.concat ""
-      ["print ("; aexp_to_string e; ")\n"]
-  | Assert b ->
-    String.concat ""
-      ["assert ("; bexp_to_string b; ")"]
-  | Assume b ->
-    String.concat ""
-      ["assume ("; bexp_to_string b; ")"]
-
-
->>>>>>> be3e312a
 (* Collecting variables *)
 
 let rec collect_vars_aexp e =
