open Syntax

exception Divide_by_zero

module SM = Symbol.Map
type 'a interpretation =
  { ark : 'a context;
    map : [ `Bool of bool | `Real of QQ.t ] SM.t }

let value interp k = SM.find k interp.map

let empty ark =
  { ark = ark;
    map = SM.empty }

let add_real k v interp =
  match typ_symbol interp.ark k with
  | `TyReal | `TyInt -> { interp with map = SM.add k (`Real v) interp.map }
  | _ -> invalid_arg "add_real: constant symbol is non-arithmetic"

let add_bool k v interp =
  match typ_symbol interp.ark k with
  | `TyBool -> { interp with map = SM.add k (`Bool v) interp.map }
  | _ -> invalid_arg "add_boolean: constant symbol is non-boolean"

let real interp k =
  match SM.find k interp.map with
  | `Real v -> v
  | _ -> invalid_arg "real: constant symbol is not real"

let bool interp k =
  match SM.find k interp.map with
  | `Bool v -> v
  | _ -> invalid_arg "bool: constant symbol is not Boolean"

let pp formatter interp =
  let pp_val formatter = function
    | `Bool true -> Format.pp_print_string formatter "true"
    | `Bool false -> Format.pp_print_string formatter "false"
    | `Real q -> QQ.pp formatter q
  in
  let pp_elt formatter (key, value) =
    Format.fprintf formatter "@[%a@ => %a@]"
      (pp_symbol interp.ark) key
      pp_val value
  in
  Format.fprintf formatter "[@[%a@]]"
    (ApakEnum.pp_print_enum pp_elt) (SM.enum interp.map)

let of_model ark model symbols =
  List.fold_left
    (fun interp k ->
       match typ_symbol ark k with
       | `TyReal | `TyInt ->
         add_real
           k
           (model#eval_real (mk_const ark k))
           interp
       | `TyBool ->
         add_bool
           k
           (model#sat (mk_const ark k))
           interp
       | `TyFun _ -> assert false)
    (empty ark)
    symbols

let enum interp = SM.enum interp.map

let substitute interpretation =
  let ark = interpretation.ark in
  substitute_const ark (fun sym ->
      try
        begin match value interpretation sym with
          | `Real qq -> (mk_real ark qq :> ('a, typ) expr)
          | `Bool true -> (mk_true ark :> ('a, typ) expr)
          | `Bool false -> (mk_false ark :> ('a, typ) expr)
        end
      with Not_found -> mk_const ark sym)

let rec evaluate_term interp ?(env=Env.empty) term =
  let f = function
    | `Real qq -> qq
    | `App (k, []) -> real interp k
    | `Var (i, _) ->
      begin match Env.find env i with
        | `Real qq -> qq
        | _ -> invalid_arg "evaluate_term: ill-typed variable"
      end
    | `Add xs -> List.fold_left QQ.add QQ.zero xs
    | `Mul xs -> List.fold_left QQ.mul QQ.one xs
    | `Binop (`Div, dividend, divisor) when QQ.equal divisor QQ.zero ->
      raise Divide_by_zero
    | `Binop (`Mod, t, modulus) when QQ.equal modulus QQ.zero ->
      raise Divide_by_zero
    | `Binop (`Div, dividend, divisor) -> QQ.div dividend divisor
    | `Binop (`Mod, t, modulus) -> QQ.modulo t modulus
    | `Unop (`Floor, t) -> QQ.of_zz (QQ.floor t)
    | `Unop (`Neg, t) -> QQ.negate t
    | `App (_, _) -> invalid_arg "evaluate_term: application"
    | `Ite (cond, bthen, belse) ->
      if evaluate_formula interp ~env cond then
        bthen
      else
        belse
  in
  try
    Term.eval interp.ark f term
  with Not_found ->
    invalid_arg "evaluate_term: no interpretation for constant symbol"

and evaluate_formula interp ?(env=Env.empty) phi =
  let f = function
    | `And xs -> List.for_all (fun x -> x) xs
    | `Or xs -> List.exists (fun x -> x) xs
    | `Tru -> true
    | `Fls -> false
    | `Atom (op, s, t) ->
      begin try
          let s = evaluate_term interp ~env s in
          let t = evaluate_term interp ~env t in
          begin match op with
            | `Leq -> QQ.leq s t
            | `Eq -> QQ.equal s t
            | `Lt -> QQ.lt s t
          end
        with Divide_by_zero -> false
      end
    | `Not v -> not v
    | `Ite (cond, bthen, belse) -> if cond then bthen else belse
    | `Proposition (`App (k, [])) -> bool interp k
    | `Proposition (`Var i) ->
      begin match Env.find env i with
        | `Bool v -> v
        | _ -> invalid_arg "evaluate_formula: ill-typed variable"
      end
    | `Proposition (`App (_, _)) ->
      invalid_arg "evaluate_formula: function application"
    | `Quantify (_, _, _, _) -> invalid_arg "evalutate_formula: quantifier"
  in
  try
    Formula.eval interp.ark f phi
  with Not_found ->
    invalid_arg "evaluate_formula: no interpretation for constant symbol"

let get_context interp = interp.ark

let select_implicant interp ?(env=Env.empty) phi =
  let ark = interp.ark in
  let rec term t =
    match Term.destruct ark t with
    | `Real _ | `App (_, []) | `Var (_, _) -> (t, [])
    | `Add xs ->
      let (summands, implicant) =
        List.fold_right
          (fun x (summands, implicant) ->
             let (x_term, x_implicant) = term x in
             (x_term::summands, x_implicant@implicant))
          xs
          ([], [])
      in
      (mk_add ark summands, implicant)
    | `Mul xs ->
      let (products, implicant) =
        List.fold_right
          (fun x (products, implicant) ->
             let (x_term, x_implicant) = term x in
             (x_term::products, x_implicant@implicant))
          xs
          ([], [])
      in
      (mk_mul ark products, implicant)
    | `Binop (op, s, t) ->
      let (s_term, s_impl) = term s in
      let (t_term, t_impl) = term t in
      let term =
        match op with
        | `Div -> mk_div ark s_term t_term
        | `Mod -> mk_mod ark s_term t_term
      in
      (term, s_impl@t_impl)
    | `Unop (op, t) ->
      let (t_term, t_impl) = term t in
      let term = match op with
        | `Floor -> mk_floor ark t_term
        | `Neg -> mk_neg ark t_term
      in
      (term, t_impl)
    | `App (_, _) -> invalid_arg "select_implicant: application"
    | `Ite (cond, bthen, belse) ->
      begin match formula cond with
        | Some implicant ->
          let (t, t_implicant) = term bthen in
          (t, t_implicant@implicant)
        | None ->
          let not_cond =
            rewrite ark ~down:(nnf_rewriter ark) (mk_not ark cond)
          in
          match formula not_cond with
          | Some implicant ->
            let (t, t_implicant) = term belse in
            (t, t_implicant@implicant)
          | None -> assert false
      end
  and formula phi =
    match Formula.destruct ark phi with
    | `Tru -> Some []
    | `Fls -> None
    | `Or disjuncts ->
      (* Find satisfied disjunct *)
      let f disjunct phi =
        match disjunct with
        | None -> formula phi
        | _ -> disjunct
      in
      List.fold_left f None disjuncts
    | `And conjuncts ->
      (* All conjuncts must be satisfied *)
      let f phi =
        match formula phi with
        | Some x -> x
        | None -> raise Not_found
      in
      (try Some (BatList.concat (List.map f conjuncts))
       with Not_found -> None)
    | `Atom (op, s, t) ->
      let (s_term, s_impl) = term s in
      let (t_term, t_impl) = term t in
      begin
        try
          let s_val = evaluate_term interp ~env s_term in
          let t_val = evaluate_term interp ~env t_term in
          let cons_nontriv phi atoms =
            if (Formula.destruct ark phi) = `Tru then atoms
            else phi::atoms
          in
          begin match op with
            | `Eq when QQ.equal s_val t_val ->
              Some (cons_nontriv (mk_eq ark s_term t_term) (s_impl@t_impl))
            | `Leq when QQ.leq s_val t_val ->
              Some (cons_nontriv (mk_leq ark s_term t_term) (s_impl@t_impl))
            | `Lt when QQ.lt s_val t_val ->
              Some (cons_nontriv (mk_lt ark s_term t_term) (s_impl@t_impl))
            | _ ->
              None
          end
        with Divide_by_zero -> None
      end
    | `Proposition (`App (p, [])) ->
      if bool interp p then Some [phi]
      else None
    | `Proposition (`Var v) ->
      begin match Env.find env v with
        | `Bool true -> Some [phi]
        | `Bool _ -> None
        | _ -> invalid_arg "select_implicant: ill-typed propositional variable"
      end
    | `Not psi ->
      begin match Formula.destruct ark psi with
        | `Proposition (`App (p, [])) ->
          if not (bool interp p) then
            Some [phi]
          else
            None
        | `Proposition (`Var v) ->
          begin match Env.find env v with
            | `Bool false -> Some [phi]
            | `Bool _ -> None
            | _ ->
              invalid_arg "select_implicant: ill-typed propositional variable"
          end
        | _ -> invalid_arg "select_implicant: negation"
      end
    | `Ite (cond, bthen, belse) ->
      begin match formula cond with
        | Some cond_implicant ->
          begin match formula bthen with
            | Some bthen_implicant -> Some (cond_implicant@bthen_implicant)
            | None -> None
          end
        | None ->
          let not_cond =
            rewrite ark ~down:(nnf_rewriter ark) (mk_not ark cond)
          in
          match formula not_cond with
          | Some cond_implicant ->
            begin match formula belse with
              | Some belse_implicant -> Some (cond_implicant@belse_implicant)
              | None -> None
            end
          | None -> None
      end
    | `Proposition (`App (_, _)) | `Quantify _ -> invalid_arg "select_implicant"
  in
  formula phi

let destruct_atom ark phi =
  match Formula.destruct ark phi with
  | `Atom (op, s, t) -> `Comparison (op, s, t)
  | `Proposition (`App (k, [])) ->
    `Literal (`Pos, `Const k)
  | `Proposition (`Var i) -> `Literal (`Pos, `Var i)
  | `Not psi ->
    begin match Formula.destruct ark psi with
      | `Proposition (`App (k, [])) -> `Literal (`Neg, `Const k)
      | `Proposition (`Var i) -> `Literal (`Neg, `Var i)
      | _ -> invalid_arg "destruct_atomic: not atomic (not)"
    end
<<<<<<< HEAD
  | `Fls -> `Comparison (`Eq, mk_real ark QQ.zero, mk_real ark QQ.one)
  | `Tru -> `Tru
=======
  | `Tru ->
    let zero = mk_real ark QQ.zero in
    `Comparison (`Eq, zero, zero)
  | `Fls -> `Comparison (`Eq, mk_real ark QQ.zero, mk_real ark QQ.one)
>>>>>>> 565f9a4e
  | _ ->
    invalid_arg ("destruct_atomic: not atomic: " ^ (Formula.show ark phi))<|MERGE_RESOLUTION|>--- conflicted
+++ resolved
@@ -306,14 +306,9 @@
       | `Proposition (`Var i) -> `Literal (`Neg, `Var i)
       | _ -> invalid_arg "destruct_atomic: not atomic (not)"
     end
-<<<<<<< HEAD
-  | `Fls -> `Comparison (`Eq, mk_real ark QQ.zero, mk_real ark QQ.one)
-  | `Tru -> `Tru
-=======
   | `Tru ->
     let zero = mk_real ark QQ.zero in
     `Comparison (`Eq, zero, zero)
   | `Fls -> `Comparison (`Eq, mk_real ark QQ.zero, mk_real ark QQ.one)
->>>>>>> 565f9a4e
   | _ ->
     invalid_arg ("destruct_atomic: not atomic: " ^ (Formula.show ark phi))