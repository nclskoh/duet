open Syntax
open Apak
open BatPervasives

include Log.Make(struct let name = "ark.transition" end)

module type Var = sig
  type t
  val pp : Format.formatter -> t -> unit
  val show : t -> string
  val typ : t -> [ `TyInt | `TyReal ]
  val compare : t -> t -> int
  val symbol_of : t -> symbol
  val of_symbol : symbol -> t option
end

<<<<<<< HEAD
module type Transition = sig
  include Sig.KA.Quantified.Ordered.S
  type term
  type formula
  val assign : var -> term -> t
  val assume : formula -> t
end

(* Max ID for temporary variables *)
let max_id = ref 0

module Dioid (Var : Var) = struct
  open Term

  (* Variables *)
  module V = struct
    module I = struct
      type t =
        | PVar of Var.t
        | TVar of int * typ * string
                    deriving (Compare)
      include Putil.MakeFmt(struct
          type a = t
          let format formatter = function
            | PVar v -> Var.format formatter v
            | TVar (id,_,name) -> Format.fprintf formatter "%s!%d" name id
        end)
      let format = Show_t.format
      let show = Show_t.show
      let tag = function
        | TVar (id, _, _) -> id lsl 1 + 1
        | PVar v -> Var.tag v lsl 1
    end
    include I
    module Map = Tagged.PTMap(I)

    let compare = Compare_t.compare
    let equal x y = compare x y = 0

    let hash = function
      | PVar v -> (Var.hash v) lsl 1
      | TVar (id,_,_) -> (Hashtbl.hash id) lsl 1 + 1
    let lower = function
      | PVar v -> Some v
      | TVar _ -> None
    let mk_tmp name typ =
      incr max_id;
      TVar (!max_id, typ, name)
    let mk_int_tmp name = mk_tmp name TyInt
    let mk_real_tmp name = mk_tmp name TyReal
    let mk_var v = PVar v
    let to_smt = function
      | PVar x -> Var.to_smt x
      | TVar (id,TyInt,name) ->
        Smt.int_var (name ^ "!" ^ (string_of_int id) ^ "!TyInt")
      | TVar (id,TyReal,name) ->
        Smt.real_var (name ^ "!" ^ (string_of_int id) ^ "!TyReal")

    let of_smt sym = match Smt.symbol_refine sym with
      | Smt.Symbol_string str -> begin
          try
            let f name id typ = match typ with
              | "TyReal" -> TVar (id,TyReal,name)
              | "TyInt"  -> TVar (id,TyInt,name)
              | _        -> raise (Scanf.Scan_failure "Invalid type identifier")
            in
            if BatString.exists str "!"
            then Scanf.sscanf str "%[^!]!%d!%s" f
            else PVar (Var.of_smt sym)
          with Scanf.Scan_failure _ -> PVar (Var.of_smt sym)
        end
      | Smt.Symbol_int _ -> PVar (Var.of_smt sym)

    let typ = function
      | TVar (_, typ, _) -> typ
      | PVar v           -> Var.typ v
  end

  module T = Term.Make(V)
  module F = Formula.Make(T)
  module M = Putil.MonoMap.Ordered.Make(Var)(T)
  module VarMemo = Memo.Make(Var)
  module VarSet = Putil.Set.Make(Var)
  module VSet = Putil.Set.Make(V)

  type t =
    { transform: M.t;
      guard: F.t }
      deriving (Compare)
  type var = Var.t

  let compare = Compare_t.compare

  include Putil.MakeFmt(struct
      type a = t
      let format formatter tr =
        Format.fprintf formatter
          "{@[<v 0>transform:@;  @[<v 0>%a@]@;guard:@;  @[<v 0>%a@]@]}"
          (ApakEnum.pp_print_enum_nobox
             ~pp_sep:(fun formatter () -> Format.pp_print_break formatter 0 0)
             (fun formatter (lhs, rhs) ->
                Format.fprintf formatter "%a := %a"
                  Var.format lhs
                  T.format rhs))
          (M.enum tr.transform)

          F.format tr.guard
    end)

  let modifies x =
    M.fold (fun v _ set -> VarSet.add v set) x.transform VarSet.empty

  let term_free_program_vars term =
    let open Term in
    let f = function
      | OVar v -> begin match V.lower v with
          | Some v -> VarSet.singleton v
          | None -> VarSet.empty
        end
      | OConst _ -> VarSet.empty
      | OAdd (x,y) | OMul (x,y) | ODiv (x,y) | OMod (x,y) -> VarSet.union x y
      | OFloor x -> x
    in
    T.eval f term

  let formula_free_program_vars phi =
    let open Formula in
    let f = function
      | OOr (x,y) | OAnd (x,y) -> VarSet.union x y
      | OAtom (LeqZ t) | OAtom (EqZ t) | OAtom (LtZ t) ->
        term_free_program_vars t
    in
    F.eval f phi
=======
module Make
    (C : sig
       type t
       val context : t context
     end)
    (Var : Var) =
struct
  module M = BatMap.Make(Var)

  type var = Var.t

  type t =
    { transform : (C.t term) M.t;
      guard : C.t formula }

  type iter = C.t Iteration.Split.split_iter

  let compare x y =
    match Formula.compare x.guard y.guard with
    | 0 -> M.compare Term.compare x.transform x.transform
    | x -> x

  let ark = C.context

  let pp formatter tr =
    Format.fprintf formatter "{@[<v 0>";
    ApakEnum.pp_print_enum_nobox
       ~pp_sep:(fun formatter () -> Format.pp_print_break formatter 0 0)
       (fun formatter (lhs, rhs) ->
          Format.fprintf formatter "%a := @[%a@]"
            Var.pp lhs
            (Term.pp ark) rhs)
       formatter
       (M.enum tr.transform);
    begin match Formula.destruct ark tr.guard with
      | `Tru -> ()
      | _ ->
        if not (M.is_empty tr.transform) then
          Format.pp_print_break formatter 0 0;
        Format.fprintf formatter "when @[<v 0>%a@]" (Formula.pp ark) tr.guard
    end;
    Format.fprintf formatter "@]}"

  let show = Apak.Putil.mk_show pp

  let construct guard assignment =
    { transform =
        List.fold_left (fun m (v, term) -> M.add v term m) M.empty assignment;
      guard = guard }
>>>>>>> 7a4a9f27

  let assign v term =
    { transform = M.add v term M.empty;
      guard = mk_true ark }

  let parallel_assign assignment = construct (mk_true ark) assignment

<<<<<<< HEAD
  let term_free_vars term =
    let open Term in
    let f = function
      | OVar v -> VSet.singleton v
      | OConst _ -> VSet.empty
      | OAdd (x,y) | OMul (x,y) | ODiv (x,y) | OMod (x,y) -> VSet.union x y
      | OFloor x -> x
    in
    T.eval f term

  let formula_free_vars phi =
    let open Formula in
    let f = function
      | OOr (x,y) | OAnd (x,y) -> VSet.union x y
      | OAtom (LeqZ t) | OAtom (EqZ t) | OAtom (LtZ t) ->
        term_free_vars t
    in
    F.eval f phi

  (* alpha equivalence - only works for normalized transitions! *)
  let equiv x y =
    let sigma =
      let f v rhs m =
        match T.to_var rhs, T.to_var (M.find v y.transform) with
        | Some a, Some b -> V.Map.add a b m
        | _, _ -> assert false
      in
      let map = M.fold f x.transform V.Map.empty in
      fun v ->
        try T.var (V.Map.find v map)
        with Not_found -> T.var v
    in
    let x_guard = F.subst sigma x.guard in
    F.equiv x_guard y.guard
=======
  let assume guard = construct guard []
>>>>>>> 7a4a9f27

  let havoc vars =
    let transform =
      List.fold_left (fun transform v ->
          M.add
            v
            (mk_const ark (mk_symbol ark ~name:"havoc" (Var.typ v :> typ)))
            transform)
        M.empty
        vars
    in
    { transform = transform; guard = mk_true ark }

  let mul left right =
    let fresh_skolem =
      Memo.memo (fun sym ->
          let name = show_symbol ark sym in
          let typ = typ_symbol ark sym in
          mk_const ark (mk_symbol ark ~name typ))
    in
    let left_subst sym =
      match Var.of_symbol sym with
      | Some var ->
        if M.mem var left.transform then
          M.find var left.transform
        else
          mk_const ark sym
      | None -> fresh_skolem sym
    in
    let guard =
      mk_and ark [left.guard;
                  substitute_const ark left_subst right.guard]
    in
    let transform =
      M.fold (fun var term transform ->
          if M.mem var transform then
            transform
          else
            M.add var term transform)
        left.transform
        (M.map (substitute_const ark left_subst) right.transform)
    in
    { transform; guard }

  let add left right =
<<<<<<< HEAD
    let left_guard = ref left.guard in

    let sigma_tmp =
      Memo.memo (fun (_, typ, name) -> T.var (V.mk_tmp name typ))
    in
    let sigma v = match v with
      | V.PVar var -> T.var v
      | V.TVar (id, typ, name) -> sigma_tmp (id, typ, name)
    in
    let right =
      { transform = M.map (T.subst sigma) right.transform;
        guard = F.subst sigma right.guard }
    in

    let right_guard = ref right.guard in
    let left_eq s t =
      left_guard := F.conj (!left_guard) (F.eq s t)
    in
    let right_eq s t =
      right_guard := F.conj (!right_guard) (F.eq s t)
    in
    let transform =
      let merge v x y =
        let varname = "phi_" ^ (Var.show v) in
        let skolem_term term =
          match T.to_var term with
          | Some var -> V.lower var = None
          | None -> false
        in
        let tmp =
          match x, y with
          | Some rhs, _ when skolem_term rhs -> rhs
          | _, Some rhs when skolem_term rhs -> rhs
          | _, _ -> T.var (V.mk_tmp varname (Var.typ v))
        in
        match x, y with
        | Some s, Some t ->
          if T.equal s t then
            Some s
          else begin
            left_eq tmp s;
            right_eq tmp t;
            Some tmp
          end
        | Some s, None ->
          left_eq tmp s;
          right_eq tmp (T.var (V.mk_var v));
          Some tmp
        | None, Some t ->
          let tmp = T.var (V.mk_tmp varname (Var.typ v)) in
          left_eq tmp (T.var (V.mk_var v));
          right_eq tmp t;
          Some tmp
        | None, None -> assert false
      in
      M.merge merge left.transform right.transform
    in
    { transform = transform;
      guard = F.disj (!left_guard) (!right_guard) }

  let meet x y =
    (* The transform is x's transform, and guard the is the conjunction of x's
       guard and and y's guard, along with y's transform. *)
    let post_term v tr =
      if M.mem v tr.transform then
        M.find v tr.transform
      else
        T.var (V.mk_var v)
    in
    let guard =
      M.fold (fun v rhs guard ->
          F.conj guard (F.eq rhs (post_term v x)))
        y.transform
        (F.conj x.guard y.guard)
    in
    { transform = x.transform;
      guard = guard }

  let meet x y =
    logf "@\nmeet@\n%a@\n%a@\n%a@\n/meet"
      format x
      format y
      format (meet x y);
    meet x y

  let one =
    { transform = M.empty;
      guard = F.top }

  let zero =
    { transform = M.empty;
      guard = F.bottom }

  (* Convert a transition into a formula over primed/unprimed variables *)
  let to_formula tr =
    let f var term phi =
      F.conj (F.eq (T.var (V.mk_var (Var.prime var))) term) phi
    in
    M.fold f tr.transform tr.guard

  let to_smt tr =
    let guard = F.to_smt tr.guard in
    let f var term phi =
      Smt.conj (Smt.mk_eq (Var.to_smt (Var.prime var)) (T.to_smt term)) phi
    in
    M.fold f tr.transform guard

  let assign var term =
    { transform = M.singleton var term;
      guard = F.top }

  let assume phi =
    { transform = M.empty;
      guard = phi }

  let simplify tr =
    let f _ term free = VSet.union free (term_free_tmp_vars term) in
    let guard = tr.guard in
    let rhs_vars = M.fold f tr.transform VSet.empty in
    let p x = match V.lower x with
      | Some _ -> true
      | None -> VSet.mem x rhs_vars
    in
    { tr with guard = F.simplify p guard }

  let simplify tr = Log.time "Transition simplification" simplify tr

  let exists p tr =
    let transform = M.filter (fun k _ -> p k) tr.transform in
    let rename = VarMemo.memo (fun v -> V.mk_tmp (Var.show v) (Var.typ v)) in
    let sigma v = match V.lower v with
      | Some var -> T.var (if p var then v else rename var)
      | None -> T.var v
    in
    { transform = M.map (T.subst sigma) transform;
      guard = F.subst sigma tr.guard }

  (* Overapproximate a transition with a transition such that each the right
     hand side of every transformation is a unique variable, and the only free
     temporary variables in the guard are on the right hand side of a
     transformation.  *)
  let normalize tr =
    let fresh v =
      T.var (V.mk_tmp ("normal_" ^ (Var.show v)) (Var.typ v))
    in
    let transform = M.mapi (fun v _ -> fresh v) tr.transform in
    let f (v, t) = F.eq (M.find v tr.transform) t in
    let eqs = F.big_conj (BatEnum.map f (M.enum transform)) in
    let guard =
      F.linearize
        (fun () -> V.mk_tmp "nonlin" TyReal)
        (F.conj tr.guard eqs)
    in
    simplify { guard = guard; transform = transform }

  let normalize tr =
    try
      normalize tr
    with Formula.Timeout ->
      (Log.errorf "Timeout in transition normalization.";
       raise Formula.Timeout)


  let widen_man = ref (NumDomain.polka_loose_manager ())
  let widen x y =
    let phi = to_formula (normalize x) in
    let psi = to_formula (normalize y) in
    let p v = match V.lower v with
      | Some _ -> true
      | None   -> false
    in
    let phi_abstract = F.abstract ~exists:(Some p) (!widen_man) phi in
    let psi_abstract = F.abstract ~exists:(Some p) (!widen_man) psi in
    let widen = F.of_abstract (F.T.D.widen phi_abstract psi_abstract) in
    let fresh v = T.var (V.mk_tmp (Var.show v) (Var.typ v)) in
    let unprime =
      M.of_enum (M.enum y.transform /@ (fun (v,_) -> (Var.prime v, fresh v)))
    in
    let transform =
      M.mapi (fun v _ -> M.find (Var.prime v) unprime) y.transform
    in

    let sigma v = match V.lower v with
      | Some var ->
        begin
          try M.find var unprime
          with Not_found -> T.var v
        end
      | None -> T.var v
    in
    { guard = F.subst sigma widen;
      transform = transform }

  let widen x y =
    try
      if VarSet.equal (modifies x) (modifies y) then widen x y
      else y
    with Formula.Timeout ->
      (Log.errorf "Timeout in widening.";
       raise Formula.Timeout)

  let post_formula tr =
    let phi =
      F.linearize
        (fun () -> V.mk_tmp "nonlin" TyReal)
        (to_formula tr)
    in
    let var = T.var % V.mk_var in
    let unprime =
      M.of_enum (M.enum tr.transform /@ (fun (v,_) -> (Var.prime v, var v)))
    in
    let p v = match V.lower v with
      | Some v -> not (M.mem v tr.transform)
      | None -> false
    in
    let sigma v = match V.lower v with
      | Some v -> if M.mem v unprime then M.find v unprime else var v
      | None   -> assert false
    in
    F.subst sigma (F.exists p phi)

  let abstract_post man tr prop =
    let phi =
      F.conj
        (F.linearize
           (fun () -> V.mk_tmp "nonlin" TyReal)
           (to_formula tr))
        (F.of_abstract prop)
    in
    let unprime =
      M.enum tr.transform
      /@ (fun (v,_) -> (Var.prime v, T.var (V.mk_var v)))
      |> M.of_enum
    in
    let old =
      VarMemo.memo
        (fun v -> T.var (V.mk_tmp ((Var.show v) ^ "_old") (Var.typ v)))
    in
    let sigma x = match V.lower x with
      | Some v ->
        if M.mem v unprime then M.find v unprime
        else if M.mem v tr.transform then old v
        else T.var x
      | None -> T.var x
    in
    let phi = F.subst sigma phi in
    let phi =
      if Box.manager_is_box man then
        let fv =
          List.map (T.var % V.mk_var)
            (VarSet.elements (formula_free_program_vars phi))
        in
        F.boxify fv phi
      else phi
    in

    let p x = V.lower x != None in
    F.abstract ~exists:(Some p) man phi

  let linearize tr =
    let fresh_skolem v =
      V.mk_tmp ("fresh_" ^ (Var.show v)) (Var.typ v)
    in
    let (transform, skolem) =
      M.fold (fun v rhs (transform, skolem) ->
          let sk = fresh_skolem v in
          (M.add v (T.var sk) transform, VSet.add sk skolem))
        tr.transform
        (M.empty, VSet.empty)
    in
    let guard =
      M.fold (fun v rhs guard ->
          F.conj (F.eq (M.find v transform) rhs) guard)
        tr.transform
        tr.guard
      |> F.linearize (fun () -> V.mk_tmp "nonlin" TyInt)
      |> F.qe_partial (fun v -> V.lower v != None || VSet.mem v skolem)
    in
    { transform = transform;
      guard = guard }
end

module Make (Var : Var) = struct
  include Dioid(Var)

  let convex_hull p phi =
    let man = NumDomain.polka_strict_manager () in
    F.of_abstract (F.abstract ~exists:(Some p) man phi)

  (* Iteration operator options *)
  let opt_higher_recurrence = ref true
  let opt_disjunctive_recurrence_eq = ref false
  let opt_recurrence_ineq = ref false
  let opt_unroll_loop = ref false
  let opt_loop_guard = ref (Some convex_hull)
  let opt_polyrec = ref true

  (**************************************************************************)
  (* Implementation of iteration operator *)
  (**************************************************************************)
  module Incr = struct

    (* Polynomials with rational coefficients *)
    module P = Linear.Expr.MakePolynomial(QQ)
    module Gauss = Linear.GaussElim(QQ)(P)

    (* Closed forms *)
    module Cf = struct
      include Linear.Affine.LiftMap(T)(Putil.Map.Make(T))(P)
      let mul x y =
        let mul_dim x y = match x,y with
          | AConst, AConst -> AConst
          | AConst, AVar v | AVar v, AConst -> AVar v
          | AVar x, AVar y -> AVar (T.mul x y)
        in
        (enum x)
        /@ (fun (xdim, xcoeff) ->
            (enum y)
            /@ (fun (ydim, ycoeff) -> (mul_dim xdim ydim, P.mul xcoeff ycoeff))
            |> of_enum)
        |> sum
    end

    let cf_compose cf p =
      let f (dim, coeff) = (dim, P.compose coeff p) in
      Cf.of_enum (BatEnum.map f (Cf.enum cf))
    let k_minus_1 = P.add_term 1 QQ.one (P.const (QQ.negate QQ.one))

    let eval env t =
      (* Lower a degree-0 cf term to a regular term *)
      let lower_cf cf =
        try
          let lowered =
            Cf.enum cf
            /@ (function
                | (AVar dim, coeff) ->
                  if P.order coeff = 0 then
                    let (const_coeff, _) = P.pivot 0 coeff in
                    T.mul (T.const const_coeff) dim
                  else
                    raise Not_found
                | (AConst, coeff) ->
                  if P.order coeff = 0 then
                    let (const_coeff, _) = P.pivot 0 coeff in
                    (T.const const_coeff)
                  else
                    raise Not_found)
            |> T.sum
          in
          Some lowered
        with Not_found -> None
      in
      let alg = function
        | OVar v ->
          begin
            match env v with
            | Some cf -> Some (cf_compose cf k_minus_1)
            | None -> None
          end
        | OConst qq -> Some (Cf.const (P.const qq))
        | OAdd (Some x, Some y) -> Some (Cf.add x y)
        | OMul (Some x, Some y) -> Some (Cf.mul x y)
        | ODiv (Some x, Some y) ->
          let (const_coeff, yrest) = Cf.pivot AConst y in
          if Cf.equal yrest Cf.zero && P.order const_coeff = 0 then
            Some (Cf.scalar_mul (P.const (QQ.inverse (P.find 0 const_coeff))) x)
          else
            None
        | OMod (Some x, Some y) ->
          begin match lower_cf x, lower_cf y with
            | Some x, Some y -> Some (Cf.term (AVar (T.modulo x y)) P.one)
            | _, _ -> None
          end
        | OAdd (_, _) | OMul (_, _) | ODiv (_, _) | OMod (_, _) | OFloor _ ->
          None
      in
      T.eval alg t

    (* Given a polynomial p, compute a polynomial q such that for any k, q(k)
       = p(0) + p(1) + ... + p(k-1) *)
    let polynomial_summation : P.t -> P.t = fun p ->
      let open BatEnum in
      let order = (P.order p) + 1 in (* order of q is 1 + order of p *)

      (* Create a system of linear equalities:
           c_n*0^n + ... + c_1*0 + c_0 = p(0)
           c_n*1^n + ... + c_1*1 + c_0 = p(0) + p(1)
           c_n*2^n + ... + c_1*2 + c_0 = p(0) + p(1) + p(2)
           ...
           c_n*n^n + ... + c_1*n + c_0 = p(0) + p(1) + ... + p(n)

         We then solve for the c_i coefficients to get q
      *)
      let rec mk_sys k =
        if k = 0 then begin
          let rhs = QQ.zero in
          let lhs = P.var 0 in
          (rhs, [(lhs,rhs)])
        end else begin
          assert (k > 0);
          let (prev, rest) = mk_sys (k - 1) in
          let rhs = QQ.add prev (P.eval p (QQ.of_int k)) in
          let vars = BatEnum.(---) 1 order in
          let lhs =
            let qq_k = QQ.of_int k in
            let f (rx, last) ord =
              let next = QQ.mul last qq_k in
              (P.add_term ord next rx, next)
            in
            fst (BatEnum.fold f (P.one, QQ.one) vars)
          in
          (rhs, (lhs,rhs)::rest)
        end
      in

      let sys = snd (mk_sys order) in
      let soln = Gauss.solve sys in
      let vars = BatEnum.range ~until:order 0 in
      let add_order lin k = P.add_term k (soln k) lin in
      BatEnum.fold add_order P.zero vars

    let summation cf =
      let f (x, p) = (x, polynomial_summation p) in
      Cf.of_enum (BatEnum.map f (Cf.enum cf))

    (* Convert a closed form into a term by instantiating the variable in the
       polynomial coefficients of the closed form *)
    let to_term cf var =
      let open BatEnum in
      let polynomial_term px =
        let to_term (order, cq) = T.mul (T.const cq) (T.exp var order) in
        T.sum (BatEnum.map to_term (P.enum px))
      in
      let to_term (dim, px) = match dim with
        | AVar term -> T.mul (polynomial_term px) term
        | AConst -> polynomial_term px
      in
      T.sum (BatEnum.map to_term (Cf.enum cf))
  end

  module VarMap = Putil.Map.Make(Var)

  (* Linear terms with rational efficients *)
  module QQTerm = Linear.Expr.Make(Var)(QQ)

  (* Iteration operator context.  The iteration operator is defined as a
     sequence of iteration context transformers. *)
  type iteration_context =
    { loop : t;  (* Transition representing the loop summary *)
      phi : F.t; (* Formula representing the loop body *)

      solver : Smt.solver;

      (* Induction variables are variables with exact recurrences (defined by
         equalities of the form x' = x + p(y), where p(y) is a
         polynomial in induction variables of lower strata) *)
      induction_vars : Incr.Cf.t option VarMap.t;

      (* Variable term representing the loop iteration *)
      loop_counter : T.t }

  (* Hack to simplify control flow when a loop body is unsatisfiable.
     Should't be visible outside this module. *)
  exception Unsat
  exception Undef

  (* Find recurrences of the form x' = x + c *)
  let simple_induction_vars ctx =
    let open Incr in
    let s = ctx.solver in
    let m = match s#check () with
      | Smt.Unsat -> raise Unsat
      | Smt.Undef -> raise Undef
      | Smt.Sat -> s#get_model ()
    in
    let induction_var v _ =
      let incr =
        QQ.sub
          (m#eval_qq (Var.to_smt (Var.prime v)))
          (m#eval_qq (Var.to_smt v))
      in
      let diff = Smt.sub (Var.to_smt (Var.prime v)) (Var.to_smt v) in
      s#push();
      s#assrt (Smt.mk_not (Smt.mk_eq diff (Smt.const_qq incr)));
      let res = match s#check () with
        | Smt.Unsat ->
          logf "Found recurrence: %a' = %a + %a"
            Var.format v
            Var.format v
            QQ.format incr;
          let increment = Cf.const (P.add_term 1 incr P.zero) in
          let cf = Cf.add_term (AVar (T.var (V.mk_var v))) P.one increment in
          logf "Closed form: %a" Cf.format cf;
          Some (Cf.add_term (AVar (T.var (V.mk_var v))) P.one increment)
        | Smt.Sat ->
          logf "No recurrence for %a" Var.format v;
          None
        | Smt.Undef ->
          Log.errorf "Timeout in simple induction variable detection (%s)" (s#to_string());
          None
      in
      s#pop ();
      res
    in
    let induction_vars =
      Log.time
        "(Simple) induction variable detection"
        (VarMap.mapi induction_var)
        ctx.induction_vars
    in
    { ctx with induction_vars = induction_vars }

  (* Higher induction variables *********************************************)
  (* There are two algorithms here: simple_higher_induction_vars, which uses
     the transform map to discover recurrence relations (which means that it
     generally misses induction variables when there are branches or nested
     loops within the loop body); and higher_induction_vars, which uses a more
     complicated scheme which is (hopefully) complete. *)
  let env_of_induction_vars induction_vars v =
    match V.lower v with
    | Some var ->
      if VarMap.mem var induction_vars then
        VarMap.find var induction_vars
      else
        (* if v isn't in induction_vars, it isn't in the domain of the
             transformation, and so hasn't been modified along the path *)
        Some (Incr.Cf.term (AVar (T.var v)) (Incr.P.const QQ.one))
    | None -> None

  let closed_form induction_vars loop_counter v rhs =
    let env = env_of_induction_vars induction_vars in
    match Incr.eval env rhs with
    | Some rhs_closed ->
      let cf =
        Incr.Cf.add_term
          (AVar (T.var (V.mk_var v)))
          Incr.P.one
          (Incr.summation rhs_closed)
      in
      logf "Closed form for %a: %a"
        Var.format v
        Incr.Cf.format cf;
      Some cf
    | None -> None

  module AMap = BatMap.Make(Linear.AffineVar(V))
  let farkas equations vars =
    let lambdas =
      List.map (fun _ -> AVar (V.mk_real_tmp "lambda")) equations
    in
    let s = new Smt.solver in
    let columns = AConst::(List.map (fun x -> AVar x) vars) in
=======
    let left_eq = ref [] in
    let right_eq = ref [] in
    let transform =
      let merge v x y =
        match x, y with
        | Some s, Some t when Term.equal s t -> Some s
        | _, _ ->
          let phi =
            mk_symbol ark ~name:("phi_" ^ (Var.show v)) ((Var.typ v) :> typ)
            |> mk_const ark
          in
          let left_term =
            match x with
            | Some s -> s
            | None -> mk_const ark (Var.symbol_of v)
          in
          let right_term =
            match y with
            | Some t -> t
            | None -> mk_const ark (Var.symbol_of v)
          in
          left_eq := (mk_eq ark left_term phi)::(!left_eq);
          right_eq := (mk_eq ark right_term phi)::(!right_eq);
          Some phi
      in
      M.merge merge left.transform right.transform
    in
    let guard =
      mk_or ark [mk_and ark (left.guard::(!left_eq));
                 mk_and ark (right.guard::(!right_eq))]
    in
    { guard; transform }

  module Iter = struct

    (* Canonical names for post-state symbols.  Having canonical names
       simplifies equality testing and widening. *)
    let post_symbol =
      Memo.memo (fun sym ->
          match Var.of_symbol sym with
          | Some var ->
            mk_symbol ark ~name:(Var.show var ^ "'") (Var.typ var :> typ)
          | None -> assert false)

    let alpha ?(split=true) tr =
      let (tr_symbols, post_def) =
        M.fold (fun var term (symbols, post_def) ->
            let pre_sym = Var.symbol_of var in
            let post_sym = post_symbol pre_sym in
            let post_term = mk_const ark post_sym in
            ((pre_sym,post_sym)::symbols,
             (mk_eq ark post_term term)::post_def))
          tr.transform
          ([], [])
      in
      let exists =
        let post_symbols =
          List.fold_left
            (fun set (_, sym') -> Symbol.Set.add sym' set)
            Symbol.Set.empty
            tr_symbols
        in
        fun x ->
          match Var.of_symbol x with
          | Some _ -> true
          | None -> Symbol.Set.mem x post_symbols
      in
      if split then
        Iteration.Split.abstract_iter ~exists ark (mk_and ark (tr.guard::post_def)) tr_symbols
      else
        Iteration.abstract_iter ~exists ark (mk_and ark (tr.guard::post_def)) tr_symbols
        |> Iteration.Split.lift_split

    let closure iter =
      let transform =
        List.fold_left (fun tr (pre, post) ->
            match Var.of_symbol pre with
            | Some v -> M.add v (mk_const ark post) tr
            | None -> assert false)
          M.empty
          (Iteration.Split.tr_symbols iter)
      in
      { transform = transform;
        guard = Iteration.Split.closure iter }

    let join = Iteration.Split.join

    let widen = Iteration.Split.widen

    let equal = Iteration.Split.equal

    let pp = Iteration.Split.pp_split_iter
>>>>>>> 7a4a9f27

    let show = Iteration.Split.show_split_iter
  end

  let star ?(split=true) tr =
    Iter.closure (Iter.alpha ~split tr)

<<<<<<< HEAD
  let higher_induction_vars ctx =
    let mk_avar v = AVar (V.mk_var v) in
    let primed_vars = VarSet.of_enum (M.keys ctx.loop.transform /@ Var.prime) in
    let vars =
      let free_vars = formula_free_program_vars ctx.phi in
      BatList.of_enum (VarSet.enum free_vars /@ V.mk_var)
    in
    let equalities = F.affine_hull ~solver:ctx.solver ctx.phi vars in
    logf "Extracted equalities:@ %a"
      Show.format<T.Linterm.t list> equalities;
    let (s, coeffs) = farkas equalities vars in
    let get_coeff v = AMap.find (mk_avar v) coeffs in
    (* A variable has a coefficient iff it is involved in an equality. *)
    let has_coeff v = AMap.mem (mk_avar v) coeffs in

    let remove_coeff x coeffs = AMap.remove (AVar (V.mk_var x)) coeffs in
    let assert_zero_coeff v =
      try s#assrt (Smt.mk_eq (get_coeff v) (Smt.const_int 0))
      with Not_found ->
        (* No coefficient assigned to v => we may assume it's zero without
           	   asserting anything *)
        ()
    in
    let find_recurrence v =
      s#push ();
=======
  let zero =
    { transform = M.empty; guard = mk_false ark }
>>>>>>> 7a4a9f27

  let one =
    { transform = M.empty; guard = mk_true ark }

<<<<<<< HEAD
      (* The coefficient of a non-induction variable (other than v) must be
         0 *)
      VarMap.iter (fun x rhs ->
          match rhs with
          | None -> assert_zero_coeff x
          | Some _ -> ()
        ) (VarMap.remove v ctx.induction_vars);
=======
  let is_zero tr =
    match Formula.destruct ark tr.guard with
    | `Fls -> true
    | _ -> false
>>>>>>> 7a4a9f27

  let is_one tr =
    match Formula.destruct ark tr.guard with
    | `Tru -> M.is_empty tr.transform
    | _ -> false

<<<<<<< HEAD
      match s#check () with
      | Smt.Unsat | Smt.Undef -> (s#pop (); None)
      | Smt.Sat ->
        let m = s#get_model () in
        let f v coeff ts =
          match v with
          | AVar v -> (T.var v, m#eval_qq coeff)::ts
          | AConst -> (T.one, m#eval_qq coeff)::ts
        in
        (* Remove v & v' terms -- we want the term t such that v' = v + t, and
           we already set the coefficients of v and v'
           appropriately *)
        let coeffs = remove_coeff v (remove_coeff (Var.prime v) coeffs) in
        s#pop ();
        let incr = T.qq_linterm (BatList.enum (AMap.fold f coeffs [])) in
        logf "Found recurrence: %a' = %a + %a"
          Var.format v
          Var.format v
          T.format incr;
        Some incr
    in
    let found_recurrence = ref false in
    let check v rhs =
      match rhs with
      | Some cf -> Some cf
      | None ->
        if has_coeff v && has_coeff (Var.prime v) then begin
          match find_recurrence v with
          | Some rhs ->
            found_recurrence := true;
            closed_form ctx.induction_vars ctx.loop_counter v rhs
          | None -> None
        end
        else
          (* v isn't involved in any equalities => can't satisfy any
             recurrences*)
          None
    in
    let rec fix iv =
      let iv = VarMap.mapi check iv in
      if !found_recurrence then begin
        found_recurrence := false;
        fix iv
      end else iv
    in
    { ctx with induction_vars = fix ctx.induction_vars }

  (* Simple recurrence inequations.  E.g., x + 0 <= x' <= x + 1. *)
  let recurrence_ineq ctx =
    let non_induction =
      let f (v, r) = match r with
        | Some _ -> None
        | None   -> Some v
=======
  let widen x y =
    (* Introduce fresh symbols for variables in the transform of x/y, then
       abstract x and y to a cube over pre-symbols and these fresh symbols.
       Widen in the cube domain, then covert back to a formula. *)
    let (transform, post_sym) =
      let add (map, post) var =
        if M.mem var map then
          (map, post)
        else
          let name = Var.show var ^ "'" in
          let sym = mk_symbol ark ~name (Var.typ var :> typ) in
          (M.add var (mk_const ark sym) map, Symbol.Set.add sym post)
>>>>>>> 7a4a9f27
      in
      BatEnum.fold
        add
        (BatEnum.fold add (M.empty, Symbol.Set.empty) (M.keys y.transform))
        (M.keys x.transform)
    in
    let exists sym =
      match Var.of_symbol sym with
      | Some v -> true
      | None -> Symbol.Set.mem sym post_sym
    in
    let to_cube z =
      let eqs =
        M.fold (fun var term eqs ->
            let term' =
              if M.mem var z.transform then
                M.find var z.transform
              else
                mk_const ark (Var.symbol_of var)
            in
            (mk_eq ark term term')::eqs)
          transform
          []
      in
      mk_and ark (z.guard::eqs)
      |> Abstract.abstract_nonlinear ~exists ark
    in
    let guard =
      Cube.widen (to_cube x) (to_cube y)
      |> Cube.to_formula
    in
    { transform; guard }

<<<<<<< HEAD
  (* Polyhedral recurrences *)
  let polyrec ctx =
    let non_induction =
      let f (v, r) = match r with
        | Some _ -> None
        | None   -> Some v
      in
      BatList.of_enum (BatEnum.filter_map f (VarMap.enum ctx.induction_vars))
    in
    let deltas =
      let f v =
        T.sub (T.var (V.mk_var (Var.prime v))) (T.var (V.mk_var v))
      in
      List.map f non_induction
    in
    let fresh v = V.mk_tmp ("delta_" ^ (Var.show v)) (Var.typ v) in
    let delta_vars = List.map fresh non_induction in
    let phi =
      List.fold_left2
        (fun v dv d -> F.conj v (F.eq (T.var dv) d))
        ctx.phi
        delta_vars
        deltas
    in
    let delta_map =
      let add m dv v =
        V.Map.add
          dv
          (T.sub (M.find v ctx.loop.transform) (T.var (V.mk_var v)))
          m
      in
      List.fold_left2 add V.Map.empty delta_vars non_induction
    in
    let man = NumDomain.polka_strict_manager () in
    let poly =
      let delta_var_set = VSet.of_enum (BatList.enum delta_vars) in
      let is_induction_var v = match V.lower v with
        | Some var ->
          begin
            try (VarMap.find var ctx.induction_vars) != None
            with Not_found -> false
          end
        | None -> false
      in
      let p v =
        VSet.mem v delta_var_set || is_induction_var v
      in
      F.abstract ~exists:(Some p) man phi
    in
    logf "Polyhedron: %a" F.T.D.format poly;
    let recur tcons =
      let open Apron in
      let open Tcons0 in
      let open T.D in
      let t = T.of_apron poly.env tcons.texpr0 in
      match T.to_linterm t with
      | None -> F.top
      | Some lt -> begin
          let p (x,_) = V.Map.mem x delta_map in
          let (deltas, nondeltas) =
            BatEnum.partition p (T.Linterm.var_bindings lt)
          in
          let lhs =
            let f lhs (dv, coeff) =
              T.add lhs (T.mul (T.const coeff) (V.Map.find dv delta_map))
            in
            BatEnum.fold f T.zero deltas
          in
          let rhs =
            let f rhs (v, coeff) = T.add rhs (T.mul (T.const coeff) (T.var v)) in
            let rhs_term =
              BatEnum.fold f (T.const (T.Linterm.const_coeff lt)) nondeltas
            in
            let env = env_of_induction_vars ctx.induction_vars in
            match Incr.eval env rhs_term with
            | Some cf -> Incr.to_term (Incr.summation cf) ctx.loop_counter
            | None -> assert false
          in
          let res =
            match tcons.typ with
            | EQ      -> F.eqz (T.add lhs rhs)
            | SUPEQ   -> F.leqz (T.neg (T.add lhs rhs))
            | SUP     -> F.ltz (T.neg (T.add lhs rhs))
            | DISEQ   -> assert false (* impossible *)
            | EQMOD _ -> assert false (* todo *)
          in
          if T.equal lhs T.zero then F.top else begin
            logf "Polyhedral recurrence: %a" F.format res;
            res
          end
        end
    in
    let tcons =
      BatArray.enum (Apron.Abstract0.to_tcons_array man poly.T.D.prop)
    in
    let loop =
      { ctx.loop with guard =
                        F.conj ctx.loop.guard (F.big_conj (BatEnum.map recur tcons)) }
    in
    { ctx with loop = loop }
  let polyrec ctx = Log.time "polyrec" polyrec ctx
=======
  let widen x y =
    if is_zero x then y
    else if is_zero y then x
    else widen x y
>>>>>>> 7a4a9f27

  (* alpha equivalence - only works for normalized transitions! *)
  let equiv x y =
    try (
    let sigma =
      let map =
        M.fold (fun v rhs m ->
            match Term.destruct ark rhs,
                  Term.destruct ark (M.find v y.transform) with
            | `App (a, []), `App (b, []) -> Symbol.Map.add a (mk_const ark b) m
            | _, _ -> assert false)
          x.transform
          Symbol.Map.empty
      in
      fun sym ->
        try Symbol.Map.find sym map
        with Not_found -> mk_const ark sym
    in
    let x_guard = substitute_const ark sigma x.guard in
    match Smt.is_sat ark (mk_not ark (mk_iff ark x_guard y.guard)) with
    | `Unsat -> true
    | _ -> false)
    with Not_found -> false

<<<<<<< HEAD
  let star tr =
    logf "Loop body:@\n%a" format tr;
    let mk_nondet v _ =
      T.var (V.mk_tmp ("nondet_" ^ (Var.show v)) (Var.typ v))
    in
    let loop_counter = T.var (V.mk_int_tmp "K") in
    let loop =
      { transform = M.mapi mk_nondet tr.transform;
        guard = F.leqz (T.neg loop_counter) }
    in
    let induction_vars =
      M.fold
        (fun v _ env -> VarMap.add v None env)
        tr.transform
        VarMap.empty
    in
    let linear_body =
      F.linearize (fun () -> V.mk_real_tmp "nonlin") (to_formula tr)
    in
    let solver = new Smt.solver in
    solver#assrt (F.to_smt linear_body);
    let ctx =
      { induction_vars = induction_vars;
        phi = linear_body;
        loop_counter = loop_counter;
        solver = solver;
        loop = loop }
    in
    let ctx = simple_induction_vars ctx in
    let context_transform ctx (do_transform, transform) =
      if do_transform then transform ctx else ctx
    in
    let ctx =
      List.fold_left context_transform ctx [
        (!opt_higher_recurrence, higher_induction_vars);
        (!opt_recurrence_ineq, recurrence_ineq);
        (!opt_polyrec, polyrec);
      ]
    in

    (* Compute closed forms for induction variables *)
    let close v incr transform =
      match incr with
      | Some incr ->
        let t = Incr.to_term incr ctx.loop_counter in
        logf "Closed term for %a: %a"
          Var.format v
          T.format t;
        M.add v t transform
      | None -> transform
    in
    let transform = VarMap.fold close ctx.induction_vars ctx.loop.transform in

    let loop = { ctx.loop with transform = transform } in

    let loop =
      match !opt_loop_guard with
      | Some ex -> loop_guard ex { ctx with loop = loop }
      | None -> loop
    in
    let loop =
      if !opt_unroll_loop then add one (mul loop tr)
      else loop
    in
    logf "Loop summary: %a" format loop;
    loop

  let star tr =
    try
      star tr
    with
    | Unsat -> one
    | Undef ->
      let mk_nondet v _ =
        T.var (V.mk_tmp ("nondet_" ^ (Var.show v)) (Var.typ v))
      in
      Log.errorf "Gave up in loop computation";
      { guard = F.top;
        transform = M.mapi mk_nondet tr.transform }

  let format_robust formatter tr =
    Format.fprintf formatter
      "{@[<v 0>transform:@;  @[<v 0>%a@]@;guard:@;  @[<v 0>%a@]@]}"
      (ApakEnum.pp_print_enum_nobox
         ~pp_sep:(fun formatter () -> Format.pp_print_break formatter 0 0)
         (fun formatter (lhs, rhs) ->
            Format.fprintf formatter "%a := %a"
              Var.format lhs
              T.format rhs))
      (M.enum tr.transform)
      F.format_robust tr.guard
=======
  let equal x y = compare x y = 0 || equiv x y
  let exists p tr =
    let transform = M.filter (fun k _ -> p k) tr.transform in
    let rename =
      Memo.memo (fun sym ->
          mk_symbol ark ~name:(show_symbol ark sym) (typ_symbol ark sym))
    in
    let sigma sym =
      let sym' = match Var.of_symbol sym with
        | Some v -> if p v then sym else rename sym
        | None -> sym
      in
      mk_const ark sym'
    in
    { transform = M.map (substitute_const ark sigma) transform;
      guard = substitute_const ark sigma tr.guard }

  let mem_transform x tr = M.mem x tr.transform
  let get_transform x tr = M.find x tr.transform
  let transform tr = M.enum tr.transform
  let guard tr = tr.guard

  let interpolate trs post =
    let trs =
      trs |> List.map (fun tr ->
          let fresh_skolem =
            Memo.memo (fun sym ->
                match Var.of_symbol sym with
                | Some v -> mk_const ark sym
                | None ->
                  let name = show_symbol ark sym in
                  let typ = typ_symbol ark sym in
                  mk_const ark (mk_symbol ark ~name typ))
          in
          { transform = M.map (substitute_const ark fresh_skolem) tr.transform;
            guard = substitute_const ark fresh_skolem tr.guard })
    in
    let z3 = ArkZ3.mk_context ark [] in
    let unsubscript_tbl = Hashtbl.create 991 in
    let subscript_tbl = Hashtbl.create 991 in
    let subscript sym =
      try
        Hashtbl.find subscript_tbl sym
      with Not_found -> mk_const ark sym
    in
    let unsubscript sym =
      try
        Hashtbl.find unsubscript_tbl sym
      with Not_found -> mk_const ark sym
    in
    (* Convert tr into a formula, and simultaneously update the subscript
       table *)
    let to_ss_formula tr =
      let (ss, phis) =
        M.fold (fun var term (ss, phis) ->
            let var_sym = Var.symbol_of var in
            let var_ss_sym = mk_symbol ark (Var.typ var :> typ) in
            let var_ss_term = mk_const ark var_ss_sym in
            let term_ss = substitute_const ark subscript term in
            Hashtbl.add unsubscript_tbl var_ss_sym (mk_const ark var_sym);
            ((var_sym, var_ss_term)::ss,
             mk_eq ark var_ss_term term_ss::phis))
          tr.transform
          ([], [substitute_const ark subscript tr.guard])
      in
      List.iter (fun (k, v) -> Hashtbl.add subscript_tbl k v) ss;
      mk_and ark phis
    in
    let seq =
      List.fold_left
        (fun subscripted tr ->
           (to_ss_formula tr)::subscripted)
        []
        trs
    in
    let ss_post = substitute_const ark subscript (mk_not ark post) in
    match z3#interpolate_seq (List.rev (ss_post::seq)) with
    | `Sat m -> `Invalid
    | `Unknown -> `Unknown
    | `Unsat itp ->
      `Valid (List.map (substitute_const ark unsubscript) itp)

  let valid_triple phi path post =
    let path_not_post = List.fold_right mul path (assume (mk_not ark post)) in
    match Smt.is_sat ark (mk_and ark [phi; path_not_post.guard]) with
    | `Sat -> `Invalid
    | `Unknown -> `Unknown
    | `Unsat -> `Valid

>>>>>>> 7a4a9f27
end<|MERGE_RESOLUTION|>--- conflicted
+++ resolved
@@ -14,141 +14,6 @@
   val of_symbol : symbol -> t option
 end
 
-<<<<<<< HEAD
-module type Transition = sig
-  include Sig.KA.Quantified.Ordered.S
-  type term
-  type formula
-  val assign : var -> term -> t
-  val assume : formula -> t
-end
-
-(* Max ID for temporary variables *)
-let max_id = ref 0
-
-module Dioid (Var : Var) = struct
-  open Term
-
-  (* Variables *)
-  module V = struct
-    module I = struct
-      type t =
-        | PVar of Var.t
-        | TVar of int * typ * string
-                    deriving (Compare)
-      include Putil.MakeFmt(struct
-          type a = t
-          let format formatter = function
-            | PVar v -> Var.format formatter v
-            | TVar (id,_,name) -> Format.fprintf formatter "%s!%d" name id
-        end)
-      let format = Show_t.format
-      let show = Show_t.show
-      let tag = function
-        | TVar (id, _, _) -> id lsl 1 + 1
-        | PVar v -> Var.tag v lsl 1
-    end
-    include I
-    module Map = Tagged.PTMap(I)
-
-    let compare = Compare_t.compare
-    let equal x y = compare x y = 0
-
-    let hash = function
-      | PVar v -> (Var.hash v) lsl 1
-      | TVar (id,_,_) -> (Hashtbl.hash id) lsl 1 + 1
-    let lower = function
-      | PVar v -> Some v
-      | TVar _ -> None
-    let mk_tmp name typ =
-      incr max_id;
-      TVar (!max_id, typ, name)
-    let mk_int_tmp name = mk_tmp name TyInt
-    let mk_real_tmp name = mk_tmp name TyReal
-    let mk_var v = PVar v
-    let to_smt = function
-      | PVar x -> Var.to_smt x
-      | TVar (id,TyInt,name) ->
-        Smt.int_var (name ^ "!" ^ (string_of_int id) ^ "!TyInt")
-      | TVar (id,TyReal,name) ->
-        Smt.real_var (name ^ "!" ^ (string_of_int id) ^ "!TyReal")
-
-    let of_smt sym = match Smt.symbol_refine sym with
-      | Smt.Symbol_string str -> begin
-          try
-            let f name id typ = match typ with
-              | "TyReal" -> TVar (id,TyReal,name)
-              | "TyInt"  -> TVar (id,TyInt,name)
-              | _        -> raise (Scanf.Scan_failure "Invalid type identifier")
-            in
-            if BatString.exists str "!"
-            then Scanf.sscanf str "%[^!]!%d!%s" f
-            else PVar (Var.of_smt sym)
-          with Scanf.Scan_failure _ -> PVar (Var.of_smt sym)
-        end
-      | Smt.Symbol_int _ -> PVar (Var.of_smt sym)
-
-    let typ = function
-      | TVar (_, typ, _) -> typ
-      | PVar v           -> Var.typ v
-  end
-
-  module T = Term.Make(V)
-  module F = Formula.Make(T)
-  module M = Putil.MonoMap.Ordered.Make(Var)(T)
-  module VarMemo = Memo.Make(Var)
-  module VarSet = Putil.Set.Make(Var)
-  module VSet = Putil.Set.Make(V)
-
-  type t =
-    { transform: M.t;
-      guard: F.t }
-      deriving (Compare)
-  type var = Var.t
-
-  let compare = Compare_t.compare
-
-  include Putil.MakeFmt(struct
-      type a = t
-      let format formatter tr =
-        Format.fprintf formatter
-          "{@[<v 0>transform:@;  @[<v 0>%a@]@;guard:@;  @[<v 0>%a@]@]}"
-          (ApakEnum.pp_print_enum_nobox
-             ~pp_sep:(fun formatter () -> Format.pp_print_break formatter 0 0)
-             (fun formatter (lhs, rhs) ->
-                Format.fprintf formatter "%a := %a"
-                  Var.format lhs
-                  T.format rhs))
-          (M.enum tr.transform)
-
-          F.format tr.guard
-    end)
-
-  let modifies x =
-    M.fold (fun v _ set -> VarSet.add v set) x.transform VarSet.empty
-
-  let term_free_program_vars term =
-    let open Term in
-    let f = function
-      | OVar v -> begin match V.lower v with
-          | Some v -> VarSet.singleton v
-          | None -> VarSet.empty
-        end
-      | OConst _ -> VarSet.empty
-      | OAdd (x,y) | OMul (x,y) | ODiv (x,y) | OMod (x,y) -> VarSet.union x y
-      | OFloor x -> x
-    in
-    T.eval f term
-
-  let formula_free_program_vars phi =
-    let open Formula in
-    let f = function
-      | OOr (x,y) | OAnd (x,y) -> VarSet.union x y
-      | OAtom (LeqZ t) | OAtom (EqZ t) | OAtom (LtZ t) ->
-        term_free_program_vars t
-    in
-    F.eval f phi
-=======
 module Make
     (C : sig
        type t
@@ -168,7 +33,7 @@
 
   let compare x y =
     match Formula.compare x.guard y.guard with
-    | 0 -> M.compare Term.compare x.transform x.transform
+    | 0 -> M.compare Term.compare x.transform y.transform
     | x -> x
 
   let ark = C.context
@@ -198,7 +63,6 @@
     { transform =
         List.fold_left (fun m (v, term) -> M.add v term m) M.empty assignment;
       guard = guard }
->>>>>>> 7a4a9f27
 
   let assign v term =
     { transform = M.add v term M.empty;
@@ -206,44 +70,7 @@
 
   let parallel_assign assignment = construct (mk_true ark) assignment
 
-<<<<<<< HEAD
-  let term_free_vars term =
-    let open Term in
-    let f = function
-      | OVar v -> VSet.singleton v
-      | OConst _ -> VSet.empty
-      | OAdd (x,y) | OMul (x,y) | ODiv (x,y) | OMod (x,y) -> VSet.union x y
-      | OFloor x -> x
-    in
-    T.eval f term
-
-  let formula_free_vars phi =
-    let open Formula in
-    let f = function
-      | OOr (x,y) | OAnd (x,y) -> VSet.union x y
-      | OAtom (LeqZ t) | OAtom (EqZ t) | OAtom (LtZ t) ->
-        term_free_vars t
-    in
-    F.eval f phi
-
-  (* alpha equivalence - only works for normalized transitions! *)
-  let equiv x y =
-    let sigma =
-      let f v rhs m =
-        match T.to_var rhs, T.to_var (M.find v y.transform) with
-        | Some a, Some b -> V.Map.add a b m
-        | _, _ -> assert false
-      in
-      let map = M.fold f x.transform V.Map.empty in
-      fun v ->
-        try T.var (V.Map.find v map)
-        with Not_found -> T.var v
-    in
-    let x_guard = F.subst sigma x.guard in
-    F.equiv x_guard y.guard
-=======
   let assume guard = construct guard []
->>>>>>> 7a4a9f27
 
   let havoc vars =
     let transform =
@@ -289,560 +116,6 @@
     { transform; guard }
 
   let add left right =
-<<<<<<< HEAD
-    let left_guard = ref left.guard in
-
-    let sigma_tmp =
-      Memo.memo (fun (_, typ, name) -> T.var (V.mk_tmp name typ))
-    in
-    let sigma v = match v with
-      | V.PVar var -> T.var v
-      | V.TVar (id, typ, name) -> sigma_tmp (id, typ, name)
-    in
-    let right =
-      { transform = M.map (T.subst sigma) right.transform;
-        guard = F.subst sigma right.guard }
-    in
-
-    let right_guard = ref right.guard in
-    let left_eq s t =
-      left_guard := F.conj (!left_guard) (F.eq s t)
-    in
-    let right_eq s t =
-      right_guard := F.conj (!right_guard) (F.eq s t)
-    in
-    let transform =
-      let merge v x y =
-        let varname = "phi_" ^ (Var.show v) in
-        let skolem_term term =
-          match T.to_var term with
-          | Some var -> V.lower var = None
-          | None -> false
-        in
-        let tmp =
-          match x, y with
-          | Some rhs, _ when skolem_term rhs -> rhs
-          | _, Some rhs when skolem_term rhs -> rhs
-          | _, _ -> T.var (V.mk_tmp varname (Var.typ v))
-        in
-        match x, y with
-        | Some s, Some t ->
-          if T.equal s t then
-            Some s
-          else begin
-            left_eq tmp s;
-            right_eq tmp t;
-            Some tmp
-          end
-        | Some s, None ->
-          left_eq tmp s;
-          right_eq tmp (T.var (V.mk_var v));
-          Some tmp
-        | None, Some t ->
-          let tmp = T.var (V.mk_tmp varname (Var.typ v)) in
-          left_eq tmp (T.var (V.mk_var v));
-          right_eq tmp t;
-          Some tmp
-        | None, None -> assert false
-      in
-      M.merge merge left.transform right.transform
-    in
-    { transform = transform;
-      guard = F.disj (!left_guard) (!right_guard) }
-
-  let meet x y =
-    (* The transform is x's transform, and guard the is the conjunction of x's
-       guard and and y's guard, along with y's transform. *)
-    let post_term v tr =
-      if M.mem v tr.transform then
-        M.find v tr.transform
-      else
-        T.var (V.mk_var v)
-    in
-    let guard =
-      M.fold (fun v rhs guard ->
-          F.conj guard (F.eq rhs (post_term v x)))
-        y.transform
-        (F.conj x.guard y.guard)
-    in
-    { transform = x.transform;
-      guard = guard }
-
-  let meet x y =
-    logf "@\nmeet@\n%a@\n%a@\n%a@\n/meet"
-      format x
-      format y
-      format (meet x y);
-    meet x y
-
-  let one =
-    { transform = M.empty;
-      guard = F.top }
-
-  let zero =
-    { transform = M.empty;
-      guard = F.bottom }
-
-  (* Convert a transition into a formula over primed/unprimed variables *)
-  let to_formula tr =
-    let f var term phi =
-      F.conj (F.eq (T.var (V.mk_var (Var.prime var))) term) phi
-    in
-    M.fold f tr.transform tr.guard
-
-  let to_smt tr =
-    let guard = F.to_smt tr.guard in
-    let f var term phi =
-      Smt.conj (Smt.mk_eq (Var.to_smt (Var.prime var)) (T.to_smt term)) phi
-    in
-    M.fold f tr.transform guard
-
-  let assign var term =
-    { transform = M.singleton var term;
-      guard = F.top }
-
-  let assume phi =
-    { transform = M.empty;
-      guard = phi }
-
-  let simplify tr =
-    let f _ term free = VSet.union free (term_free_tmp_vars term) in
-    let guard = tr.guard in
-    let rhs_vars = M.fold f tr.transform VSet.empty in
-    let p x = match V.lower x with
-      | Some _ -> true
-      | None -> VSet.mem x rhs_vars
-    in
-    { tr with guard = F.simplify p guard }
-
-  let simplify tr = Log.time "Transition simplification" simplify tr
-
-  let exists p tr =
-    let transform = M.filter (fun k _ -> p k) tr.transform in
-    let rename = VarMemo.memo (fun v -> V.mk_tmp (Var.show v) (Var.typ v)) in
-    let sigma v = match V.lower v with
-      | Some var -> T.var (if p var then v else rename var)
-      | None -> T.var v
-    in
-    { transform = M.map (T.subst sigma) transform;
-      guard = F.subst sigma tr.guard }
-
-  (* Overapproximate a transition with a transition such that each the right
-     hand side of every transformation is a unique variable, and the only free
-     temporary variables in the guard are on the right hand side of a
-     transformation.  *)
-  let normalize tr =
-    let fresh v =
-      T.var (V.mk_tmp ("normal_" ^ (Var.show v)) (Var.typ v))
-    in
-    let transform = M.mapi (fun v _ -> fresh v) tr.transform in
-    let f (v, t) = F.eq (M.find v tr.transform) t in
-    let eqs = F.big_conj (BatEnum.map f (M.enum transform)) in
-    let guard =
-      F.linearize
-        (fun () -> V.mk_tmp "nonlin" TyReal)
-        (F.conj tr.guard eqs)
-    in
-    simplify { guard = guard; transform = transform }
-
-  let normalize tr =
-    try
-      normalize tr
-    with Formula.Timeout ->
-      (Log.errorf "Timeout in transition normalization.";
-       raise Formula.Timeout)
-
-
-  let widen_man = ref (NumDomain.polka_loose_manager ())
-  let widen x y =
-    let phi = to_formula (normalize x) in
-    let psi = to_formula (normalize y) in
-    let p v = match V.lower v with
-      | Some _ -> true
-      | None   -> false
-    in
-    let phi_abstract = F.abstract ~exists:(Some p) (!widen_man) phi in
-    let psi_abstract = F.abstract ~exists:(Some p) (!widen_man) psi in
-    let widen = F.of_abstract (F.T.D.widen phi_abstract psi_abstract) in
-    let fresh v = T.var (V.mk_tmp (Var.show v) (Var.typ v)) in
-    let unprime =
-      M.of_enum (M.enum y.transform /@ (fun (v,_) -> (Var.prime v, fresh v)))
-    in
-    let transform =
-      M.mapi (fun v _ -> M.find (Var.prime v) unprime) y.transform
-    in
-
-    let sigma v = match V.lower v with
-      | Some var ->
-        begin
-          try M.find var unprime
-          with Not_found -> T.var v
-        end
-      | None -> T.var v
-    in
-    { guard = F.subst sigma widen;
-      transform = transform }
-
-  let widen x y =
-    try
-      if VarSet.equal (modifies x) (modifies y) then widen x y
-      else y
-    with Formula.Timeout ->
-      (Log.errorf "Timeout in widening.";
-       raise Formula.Timeout)
-
-  let post_formula tr =
-    let phi =
-      F.linearize
-        (fun () -> V.mk_tmp "nonlin" TyReal)
-        (to_formula tr)
-    in
-    let var = T.var % V.mk_var in
-    let unprime =
-      M.of_enum (M.enum tr.transform /@ (fun (v,_) -> (Var.prime v, var v)))
-    in
-    let p v = match V.lower v with
-      | Some v -> not (M.mem v tr.transform)
-      | None -> false
-    in
-    let sigma v = match V.lower v with
-      | Some v -> if M.mem v unprime then M.find v unprime else var v
-      | None   -> assert false
-    in
-    F.subst sigma (F.exists p phi)
-
-  let abstract_post man tr prop =
-    let phi =
-      F.conj
-        (F.linearize
-           (fun () -> V.mk_tmp "nonlin" TyReal)
-           (to_formula tr))
-        (F.of_abstract prop)
-    in
-    let unprime =
-      M.enum tr.transform
-      /@ (fun (v,_) -> (Var.prime v, T.var (V.mk_var v)))
-      |> M.of_enum
-    in
-    let old =
-      VarMemo.memo
-        (fun v -> T.var (V.mk_tmp ((Var.show v) ^ "_old") (Var.typ v)))
-    in
-    let sigma x = match V.lower x with
-      | Some v ->
-        if M.mem v unprime then M.find v unprime
-        else if M.mem v tr.transform then old v
-        else T.var x
-      | None -> T.var x
-    in
-    let phi = F.subst sigma phi in
-    let phi =
-      if Box.manager_is_box man then
-        let fv =
-          List.map (T.var % V.mk_var)
-            (VarSet.elements (formula_free_program_vars phi))
-        in
-        F.boxify fv phi
-      else phi
-    in
-
-    let p x = V.lower x != None in
-    F.abstract ~exists:(Some p) man phi
-
-  let linearize tr =
-    let fresh_skolem v =
-      V.mk_tmp ("fresh_" ^ (Var.show v)) (Var.typ v)
-    in
-    let (transform, skolem) =
-      M.fold (fun v rhs (transform, skolem) ->
-          let sk = fresh_skolem v in
-          (M.add v (T.var sk) transform, VSet.add sk skolem))
-        tr.transform
-        (M.empty, VSet.empty)
-    in
-    let guard =
-      M.fold (fun v rhs guard ->
-          F.conj (F.eq (M.find v transform) rhs) guard)
-        tr.transform
-        tr.guard
-      |> F.linearize (fun () -> V.mk_tmp "nonlin" TyInt)
-      |> F.qe_partial (fun v -> V.lower v != None || VSet.mem v skolem)
-    in
-    { transform = transform;
-      guard = guard }
-end
-
-module Make (Var : Var) = struct
-  include Dioid(Var)
-
-  let convex_hull p phi =
-    let man = NumDomain.polka_strict_manager () in
-    F.of_abstract (F.abstract ~exists:(Some p) man phi)
-
-  (* Iteration operator options *)
-  let opt_higher_recurrence = ref true
-  let opt_disjunctive_recurrence_eq = ref false
-  let opt_recurrence_ineq = ref false
-  let opt_unroll_loop = ref false
-  let opt_loop_guard = ref (Some convex_hull)
-  let opt_polyrec = ref true
-
-  (**************************************************************************)
-  (* Implementation of iteration operator *)
-  (**************************************************************************)
-  module Incr = struct
-
-    (* Polynomials with rational coefficients *)
-    module P = Linear.Expr.MakePolynomial(QQ)
-    module Gauss = Linear.GaussElim(QQ)(P)
-
-    (* Closed forms *)
-    module Cf = struct
-      include Linear.Affine.LiftMap(T)(Putil.Map.Make(T))(P)
-      let mul x y =
-        let mul_dim x y = match x,y with
-          | AConst, AConst -> AConst
-          | AConst, AVar v | AVar v, AConst -> AVar v
-          | AVar x, AVar y -> AVar (T.mul x y)
-        in
-        (enum x)
-        /@ (fun (xdim, xcoeff) ->
-            (enum y)
-            /@ (fun (ydim, ycoeff) -> (mul_dim xdim ydim, P.mul xcoeff ycoeff))
-            |> of_enum)
-        |> sum
-    end
-
-    let cf_compose cf p =
-      let f (dim, coeff) = (dim, P.compose coeff p) in
-      Cf.of_enum (BatEnum.map f (Cf.enum cf))
-    let k_minus_1 = P.add_term 1 QQ.one (P.const (QQ.negate QQ.one))
-
-    let eval env t =
-      (* Lower a degree-0 cf term to a regular term *)
-      let lower_cf cf =
-        try
-          let lowered =
-            Cf.enum cf
-            /@ (function
-                | (AVar dim, coeff) ->
-                  if P.order coeff = 0 then
-                    let (const_coeff, _) = P.pivot 0 coeff in
-                    T.mul (T.const const_coeff) dim
-                  else
-                    raise Not_found
-                | (AConst, coeff) ->
-                  if P.order coeff = 0 then
-                    let (const_coeff, _) = P.pivot 0 coeff in
-                    (T.const const_coeff)
-                  else
-                    raise Not_found)
-            |> T.sum
-          in
-          Some lowered
-        with Not_found -> None
-      in
-      let alg = function
-        | OVar v ->
-          begin
-            match env v with
-            | Some cf -> Some (cf_compose cf k_minus_1)
-            | None -> None
-          end
-        | OConst qq -> Some (Cf.const (P.const qq))
-        | OAdd (Some x, Some y) -> Some (Cf.add x y)
-        | OMul (Some x, Some y) -> Some (Cf.mul x y)
-        | ODiv (Some x, Some y) ->
-          let (const_coeff, yrest) = Cf.pivot AConst y in
-          if Cf.equal yrest Cf.zero && P.order const_coeff = 0 then
-            Some (Cf.scalar_mul (P.const (QQ.inverse (P.find 0 const_coeff))) x)
-          else
-            None
-        | OMod (Some x, Some y) ->
-          begin match lower_cf x, lower_cf y with
-            | Some x, Some y -> Some (Cf.term (AVar (T.modulo x y)) P.one)
-            | _, _ -> None
-          end
-        | OAdd (_, _) | OMul (_, _) | ODiv (_, _) | OMod (_, _) | OFloor _ ->
-          None
-      in
-      T.eval alg t
-
-    (* Given a polynomial p, compute a polynomial q such that for any k, q(k)
-       = p(0) + p(1) + ... + p(k-1) *)
-    let polynomial_summation : P.t -> P.t = fun p ->
-      let open BatEnum in
-      let order = (P.order p) + 1 in (* order of q is 1 + order of p *)
-
-      (* Create a system of linear equalities:
-           c_n*0^n + ... + c_1*0 + c_0 = p(0)
-           c_n*1^n + ... + c_1*1 + c_0 = p(0) + p(1)
-           c_n*2^n + ... + c_1*2 + c_0 = p(0) + p(1) + p(2)
-           ...
-           c_n*n^n + ... + c_1*n + c_0 = p(0) + p(1) + ... + p(n)
-
-         We then solve for the c_i coefficients to get q
-      *)
-      let rec mk_sys k =
-        if k = 0 then begin
-          let rhs = QQ.zero in
-          let lhs = P.var 0 in
-          (rhs, [(lhs,rhs)])
-        end else begin
-          assert (k > 0);
-          let (prev, rest) = mk_sys (k - 1) in
-          let rhs = QQ.add prev (P.eval p (QQ.of_int k)) in
-          let vars = BatEnum.(---) 1 order in
-          let lhs =
-            let qq_k = QQ.of_int k in
-            let f (rx, last) ord =
-              let next = QQ.mul last qq_k in
-              (P.add_term ord next rx, next)
-            in
-            fst (BatEnum.fold f (P.one, QQ.one) vars)
-          in
-          (rhs, (lhs,rhs)::rest)
-        end
-      in
-
-      let sys = snd (mk_sys order) in
-      let soln = Gauss.solve sys in
-      let vars = BatEnum.range ~until:order 0 in
-      let add_order lin k = P.add_term k (soln k) lin in
-      BatEnum.fold add_order P.zero vars
-
-    let summation cf =
-      let f (x, p) = (x, polynomial_summation p) in
-      Cf.of_enum (BatEnum.map f (Cf.enum cf))
-
-    (* Convert a closed form into a term by instantiating the variable in the
-       polynomial coefficients of the closed form *)
-    let to_term cf var =
-      let open BatEnum in
-      let polynomial_term px =
-        let to_term (order, cq) = T.mul (T.const cq) (T.exp var order) in
-        T.sum (BatEnum.map to_term (P.enum px))
-      in
-      let to_term (dim, px) = match dim with
-        | AVar term -> T.mul (polynomial_term px) term
-        | AConst -> polynomial_term px
-      in
-      T.sum (BatEnum.map to_term (Cf.enum cf))
-  end
-
-  module VarMap = Putil.Map.Make(Var)
-
-  (* Linear terms with rational efficients *)
-  module QQTerm = Linear.Expr.Make(Var)(QQ)
-
-  (* Iteration operator context.  The iteration operator is defined as a
-     sequence of iteration context transformers. *)
-  type iteration_context =
-    { loop : t;  (* Transition representing the loop summary *)
-      phi : F.t; (* Formula representing the loop body *)
-
-      solver : Smt.solver;
-
-      (* Induction variables are variables with exact recurrences (defined by
-         equalities of the form x' = x + p(y), where p(y) is a
-         polynomial in induction variables of lower strata) *)
-      induction_vars : Incr.Cf.t option VarMap.t;
-
-      (* Variable term representing the loop iteration *)
-      loop_counter : T.t }
-
-  (* Hack to simplify control flow when a loop body is unsatisfiable.
-     Should't be visible outside this module. *)
-  exception Unsat
-  exception Undef
-
-  (* Find recurrences of the form x' = x + c *)
-  let simple_induction_vars ctx =
-    let open Incr in
-    let s = ctx.solver in
-    let m = match s#check () with
-      | Smt.Unsat -> raise Unsat
-      | Smt.Undef -> raise Undef
-      | Smt.Sat -> s#get_model ()
-    in
-    let induction_var v _ =
-      let incr =
-        QQ.sub
-          (m#eval_qq (Var.to_smt (Var.prime v)))
-          (m#eval_qq (Var.to_smt v))
-      in
-      let diff = Smt.sub (Var.to_smt (Var.prime v)) (Var.to_smt v) in
-      s#push();
-      s#assrt (Smt.mk_not (Smt.mk_eq diff (Smt.const_qq incr)));
-      let res = match s#check () with
-        | Smt.Unsat ->
-          logf "Found recurrence: %a' = %a + %a"
-            Var.format v
-            Var.format v
-            QQ.format incr;
-          let increment = Cf.const (P.add_term 1 incr P.zero) in
-          let cf = Cf.add_term (AVar (T.var (V.mk_var v))) P.one increment in
-          logf "Closed form: %a" Cf.format cf;
-          Some (Cf.add_term (AVar (T.var (V.mk_var v))) P.one increment)
-        | Smt.Sat ->
-          logf "No recurrence for %a" Var.format v;
-          None
-        | Smt.Undef ->
-          Log.errorf "Timeout in simple induction variable detection (%s)" (s#to_string());
-          None
-      in
-      s#pop ();
-      res
-    in
-    let induction_vars =
-      Log.time
-        "(Simple) induction variable detection"
-        (VarMap.mapi induction_var)
-        ctx.induction_vars
-    in
-    { ctx with induction_vars = induction_vars }
-
-  (* Higher induction variables *********************************************)
-  (* There are two algorithms here: simple_higher_induction_vars, which uses
-     the transform map to discover recurrence relations (which means that it
-     generally misses induction variables when there are branches or nested
-     loops within the loop body); and higher_induction_vars, which uses a more
-     complicated scheme which is (hopefully) complete. *)
-  let env_of_induction_vars induction_vars v =
-    match V.lower v with
-    | Some var ->
-      if VarMap.mem var induction_vars then
-        VarMap.find var induction_vars
-      else
-        (* if v isn't in induction_vars, it isn't in the domain of the
-             transformation, and so hasn't been modified along the path *)
-        Some (Incr.Cf.term (AVar (T.var v)) (Incr.P.const QQ.one))
-    | None -> None
-
-  let closed_form induction_vars loop_counter v rhs =
-    let env = env_of_induction_vars induction_vars in
-    match Incr.eval env rhs with
-    | Some rhs_closed ->
-      let cf =
-        Incr.Cf.add_term
-          (AVar (T.var (V.mk_var v)))
-          Incr.P.one
-          (Incr.summation rhs_closed)
-      in
-      logf "Closed form for %a: %a"
-        Var.format v
-        Incr.Cf.format cf;
-      Some cf
-    | None -> None
-
-  module AMap = BatMap.Make(Linear.AffineVar(V))
-  let farkas equations vars =
-    let lambdas =
-      List.map (fun _ -> AVar (V.mk_real_tmp "lambda")) equations
-    in
-    let s = new Smt.solver in
-    let columns = AConst::(List.map (fun x -> AVar x) vars) in
-=======
     let left_eq = ref [] in
     let right_eq = ref [] in
     let transform =
@@ -935,7 +208,6 @@
     let equal = Iteration.Split.equal
 
     let pp = Iteration.Split.pp_split_iter
->>>>>>> 7a4a9f27
 
     let show = Iteration.Split.show_split_iter
   end
@@ -943,115 +215,22 @@
   let star ?(split=true) tr =
     Iter.closure (Iter.alpha ~split tr)
 
-<<<<<<< HEAD
-  let higher_induction_vars ctx =
-    let mk_avar v = AVar (V.mk_var v) in
-    let primed_vars = VarSet.of_enum (M.keys ctx.loop.transform /@ Var.prime) in
-    let vars =
-      let free_vars = formula_free_program_vars ctx.phi in
-      BatList.of_enum (VarSet.enum free_vars /@ V.mk_var)
-    in
-    let equalities = F.affine_hull ~solver:ctx.solver ctx.phi vars in
-    logf "Extracted equalities:@ %a"
-      Show.format<T.Linterm.t list> equalities;
-    let (s, coeffs) = farkas equalities vars in
-    let get_coeff v = AMap.find (mk_avar v) coeffs in
-    (* A variable has a coefficient iff it is involved in an equality. *)
-    let has_coeff v = AMap.mem (mk_avar v) coeffs in
-
-    let remove_coeff x coeffs = AMap.remove (AVar (V.mk_var x)) coeffs in
-    let assert_zero_coeff v =
-      try s#assrt (Smt.mk_eq (get_coeff v) (Smt.const_int 0))
-      with Not_found ->
-        (* No coefficient assigned to v => we may assume it's zero without
-           	   asserting anything *)
-        ()
-    in
-    let find_recurrence v =
-      s#push ();
-=======
   let zero =
     { transform = M.empty; guard = mk_false ark }
->>>>>>> 7a4a9f27
 
   let one =
     { transform = M.empty; guard = mk_true ark }
 
-<<<<<<< HEAD
-      (* The coefficient of a non-induction variable (other than v) must be
-         0 *)
-      VarMap.iter (fun x rhs ->
-          match rhs with
-          | None -> assert_zero_coeff x
-          | Some _ -> ()
-        ) (VarMap.remove v ctx.induction_vars);
-=======
   let is_zero tr =
     match Formula.destruct ark tr.guard with
     | `Fls -> true
     | _ -> false
->>>>>>> 7a4a9f27
 
   let is_one tr =
     match Formula.destruct ark tr.guard with
     | `Tru -> M.is_empty tr.transform
     | _ -> false
 
-<<<<<<< HEAD
-      match s#check () with
-      | Smt.Unsat | Smt.Undef -> (s#pop (); None)
-      | Smt.Sat ->
-        let m = s#get_model () in
-        let f v coeff ts =
-          match v with
-          | AVar v -> (T.var v, m#eval_qq coeff)::ts
-          | AConst -> (T.one, m#eval_qq coeff)::ts
-        in
-        (* Remove v & v' terms -- we want the term t such that v' = v + t, and
-           we already set the coefficients of v and v'
-           appropriately *)
-        let coeffs = remove_coeff v (remove_coeff (Var.prime v) coeffs) in
-        s#pop ();
-        let incr = T.qq_linterm (BatList.enum (AMap.fold f coeffs [])) in
-        logf "Found recurrence: %a' = %a + %a"
-          Var.format v
-          Var.format v
-          T.format incr;
-        Some incr
-    in
-    let found_recurrence = ref false in
-    let check v rhs =
-      match rhs with
-      | Some cf -> Some cf
-      | None ->
-        if has_coeff v && has_coeff (Var.prime v) then begin
-          match find_recurrence v with
-          | Some rhs ->
-            found_recurrence := true;
-            closed_form ctx.induction_vars ctx.loop_counter v rhs
-          | None -> None
-        end
-        else
-          (* v isn't involved in any equalities => can't satisfy any
-             recurrences*)
-          None
-    in
-    let rec fix iv =
-      let iv = VarMap.mapi check iv in
-      if !found_recurrence then begin
-        found_recurrence := false;
-        fix iv
-      end else iv
-    in
-    { ctx with induction_vars = fix ctx.induction_vars }
-
-  (* Simple recurrence inequations.  E.g., x + 0 <= x' <= x + 1. *)
-  let recurrence_ineq ctx =
-    let non_induction =
-      let f (v, r) = match r with
-        | Some _ -> None
-        | None   -> Some v
-=======
   let widen x y =
     (* Introduce fresh symbols for variables in the transform of x/y, then
        abstract x and y to a cube over pre-symbols and these fresh symbols.
@@ -1064,7 +243,6 @@
           let name = Var.show var ^ "'" in
           let sym = mk_symbol ark ~name (Var.typ var :> typ) in
           (M.add var (mk_const ark sym) map, Symbol.Set.add sym post)
->>>>>>> 7a4a9f27
       in
       BatEnum.fold
         add
@@ -1098,114 +276,10 @@
     in
     { transform; guard }
 
-<<<<<<< HEAD
-  (* Polyhedral recurrences *)
-  let polyrec ctx =
-    let non_induction =
-      let f (v, r) = match r with
-        | Some _ -> None
-        | None   -> Some v
-      in
-      BatList.of_enum (BatEnum.filter_map f (VarMap.enum ctx.induction_vars))
-    in
-    let deltas =
-      let f v =
-        T.sub (T.var (V.mk_var (Var.prime v))) (T.var (V.mk_var v))
-      in
-      List.map f non_induction
-    in
-    let fresh v = V.mk_tmp ("delta_" ^ (Var.show v)) (Var.typ v) in
-    let delta_vars = List.map fresh non_induction in
-    let phi =
-      List.fold_left2
-        (fun v dv d -> F.conj v (F.eq (T.var dv) d))
-        ctx.phi
-        delta_vars
-        deltas
-    in
-    let delta_map =
-      let add m dv v =
-        V.Map.add
-          dv
-          (T.sub (M.find v ctx.loop.transform) (T.var (V.mk_var v)))
-          m
-      in
-      List.fold_left2 add V.Map.empty delta_vars non_induction
-    in
-    let man = NumDomain.polka_strict_manager () in
-    let poly =
-      let delta_var_set = VSet.of_enum (BatList.enum delta_vars) in
-      let is_induction_var v = match V.lower v with
-        | Some var ->
-          begin
-            try (VarMap.find var ctx.induction_vars) != None
-            with Not_found -> false
-          end
-        | None -> false
-      in
-      let p v =
-        VSet.mem v delta_var_set || is_induction_var v
-      in
-      F.abstract ~exists:(Some p) man phi
-    in
-    logf "Polyhedron: %a" F.T.D.format poly;
-    let recur tcons =
-      let open Apron in
-      let open Tcons0 in
-      let open T.D in
-      let t = T.of_apron poly.env tcons.texpr0 in
-      match T.to_linterm t with
-      | None -> F.top
-      | Some lt -> begin
-          let p (x,_) = V.Map.mem x delta_map in
-          let (deltas, nondeltas) =
-            BatEnum.partition p (T.Linterm.var_bindings lt)
-          in
-          let lhs =
-            let f lhs (dv, coeff) =
-              T.add lhs (T.mul (T.const coeff) (V.Map.find dv delta_map))
-            in
-            BatEnum.fold f T.zero deltas
-          in
-          let rhs =
-            let f rhs (v, coeff) = T.add rhs (T.mul (T.const coeff) (T.var v)) in
-            let rhs_term =
-              BatEnum.fold f (T.const (T.Linterm.const_coeff lt)) nondeltas
-            in
-            let env = env_of_induction_vars ctx.induction_vars in
-            match Incr.eval env rhs_term with
-            | Some cf -> Incr.to_term (Incr.summation cf) ctx.loop_counter
-            | None -> assert false
-          in
-          let res =
-            match tcons.typ with
-            | EQ      -> F.eqz (T.add lhs rhs)
-            | SUPEQ   -> F.leqz (T.neg (T.add lhs rhs))
-            | SUP     -> F.ltz (T.neg (T.add lhs rhs))
-            | DISEQ   -> assert false (* impossible *)
-            | EQMOD _ -> assert false (* todo *)
-          in
-          if T.equal lhs T.zero then F.top else begin
-            logf "Polyhedral recurrence: %a" F.format res;
-            res
-          end
-        end
-    in
-    let tcons =
-      BatArray.enum (Apron.Abstract0.to_tcons_array man poly.T.D.prop)
-    in
-    let loop =
-      { ctx.loop with guard =
-                        F.conj ctx.loop.guard (F.big_conj (BatEnum.map recur tcons)) }
-    in
-    { ctx with loop = loop }
-  let polyrec ctx = Log.time "polyrec" polyrec ctx
-=======
   let widen x y =
     if is_zero x then y
     else if is_zero y then x
     else widen x y
->>>>>>> 7a4a9f27
 
   (* alpha equivalence - only works for normalized transitions! *)
   let equiv x y =
@@ -1230,99 +304,6 @@
     | _ -> false)
     with Not_found -> false
 
-<<<<<<< HEAD
-  let star tr =
-    logf "Loop body:@\n%a" format tr;
-    let mk_nondet v _ =
-      T.var (V.mk_tmp ("nondet_" ^ (Var.show v)) (Var.typ v))
-    in
-    let loop_counter = T.var (V.mk_int_tmp "K") in
-    let loop =
-      { transform = M.mapi mk_nondet tr.transform;
-        guard = F.leqz (T.neg loop_counter) }
-    in
-    let induction_vars =
-      M.fold
-        (fun v _ env -> VarMap.add v None env)
-        tr.transform
-        VarMap.empty
-    in
-    let linear_body =
-      F.linearize (fun () -> V.mk_real_tmp "nonlin") (to_formula tr)
-    in
-    let solver = new Smt.solver in
-    solver#assrt (F.to_smt linear_body);
-    let ctx =
-      { induction_vars = induction_vars;
-        phi = linear_body;
-        loop_counter = loop_counter;
-        solver = solver;
-        loop = loop }
-    in
-    let ctx = simple_induction_vars ctx in
-    let context_transform ctx (do_transform, transform) =
-      if do_transform then transform ctx else ctx
-    in
-    let ctx =
-      List.fold_left context_transform ctx [
-        (!opt_higher_recurrence, higher_induction_vars);
-        (!opt_recurrence_ineq, recurrence_ineq);
-        (!opt_polyrec, polyrec);
-      ]
-    in
-
-    (* Compute closed forms for induction variables *)
-    let close v incr transform =
-      match incr with
-      | Some incr ->
-        let t = Incr.to_term incr ctx.loop_counter in
-        logf "Closed term for %a: %a"
-          Var.format v
-          T.format t;
-        M.add v t transform
-      | None -> transform
-    in
-    let transform = VarMap.fold close ctx.induction_vars ctx.loop.transform in
-
-    let loop = { ctx.loop with transform = transform } in
-
-    let loop =
-      match !opt_loop_guard with
-      | Some ex -> loop_guard ex { ctx with loop = loop }
-      | None -> loop
-    in
-    let loop =
-      if !opt_unroll_loop then add one (mul loop tr)
-      else loop
-    in
-    logf "Loop summary: %a" format loop;
-    loop
-
-  let star tr =
-    try
-      star tr
-    with
-    | Unsat -> one
-    | Undef ->
-      let mk_nondet v _ =
-        T.var (V.mk_tmp ("nondet_" ^ (Var.show v)) (Var.typ v))
-      in
-      Log.errorf "Gave up in loop computation";
-      { guard = F.top;
-        transform = M.mapi mk_nondet tr.transform }
-
-  let format_robust formatter tr =
-    Format.fprintf formatter
-      "{@[<v 0>transform:@;  @[<v 0>%a@]@;guard:@;  @[<v 0>%a@]@]}"
-      (ApakEnum.pp_print_enum_nobox
-         ~pp_sep:(fun formatter () -> Format.pp_print_break formatter 0 0)
-         (fun formatter (lhs, rhs) ->
-            Format.fprintf formatter "%a := %a"
-              Var.format lhs
-              T.format rhs))
-      (M.enum tr.transform)
-      F.format_robust tr.guard
-=======
   let equal x y = compare x y = 0 || equiv x y
   let exists p tr =
     let transform = M.filter (fun k _ -> p k) tr.transform in
@@ -1411,6 +392,4 @@
     | `Sat -> `Invalid
     | `Unknown -> `Unknown
     | `Unsat -> `Valid
-
->>>>>>> 7a4a9f27
 end