open Apak
open ArkPervasives
open BatPervasives
open Hashcons

include Log.Make(struct let name = "ark.transition" end)

module type Var = sig
  include Putil.Ordered
  val prime : t -> t
  val to_smt : t -> Smt.ast
  val of_smt : Smt.symbol -> t
  val hash : t -> int
  val equal : t -> t -> bool
  val typ : t -> typ
  val tag : t -> int
end

module type Transition = sig
  include Sig.KA.Quantified.Ordered.S
  type term
  type formula
  val assign : var -> term -> t
  val assume : formula -> t
end

module Dioid (Var : Var) = struct
  open Term

  (* Max ID for temporary variables *)
  let max_id = ref 0

  (* Variables *)
  module V = struct
    module I = struct
      type t =
        | PVar of Var.t
        | TVar of int * typ * string
                    deriving (Compare)
      include Putil.MakeFmt(struct
          type a = t
          let format formatter = function
            | PVar v -> Var.format formatter v
            | TVar (id,_,name) -> Format.fprintf formatter "%s!%d" name id
        end)
      let format = Show_t.format
      let show = Show_t.show
      let tag = function
        | TVar (id, _, _) -> id lsl 1 + 1
        | PVar v -> Var.tag v lsl 1
    end
    include I
    module Map = Tagged.PTMap(I)

    let compare = Compare_t.compare
    let equal x y = compare x y = 0

    let hash = function
      | PVar v -> (Var.hash v) lsl 1
      | TVar (id,_,_) -> (Hashtbl.hash id) lsl 1 + 1
    let lower = function
      | PVar v -> Some v
      | TVar _ -> None
    let mk_tmp name typ =
      incr max_id;
      TVar (!max_id, typ, name)
    let mk_int_tmp name = mk_tmp name TyInt
    let mk_real_tmp name = mk_tmp name TyReal
    let mk_var v = PVar v
    let to_smt = function
      | PVar x -> Var.to_smt x
      | TVar (id,TyInt,name) ->
        Smt.int_var (name ^ "!" ^ (string_of_int id) ^ "!TyInt")
      | TVar (id,TyReal,name) ->
        Smt.real_var (name ^ "!" ^ (string_of_int id) ^ "!TyReal")

    let of_smt sym = match Smt.symbol_refine sym with
      | Smt.Symbol_string str -> begin
          try
            let f name id typ = match typ with
              | "TyReal" -> TVar (id,TyReal,name)
              | "TyInt"  -> TVar (id,TyInt,name)
              | _        -> raise (Scanf.Scan_failure "Invalid type identifier")
            in
            if BatString.exists str "!"
            then Scanf.sscanf str "%[^!]!%d!%s" f
            else PVar (Var.of_smt sym)
          with Scanf.Scan_failure _ -> PVar (Var.of_smt sym)
        end
      | Smt.Symbol_int _ -> PVar (Var.of_smt sym)

    let typ = function
      | TVar (_, typ, _) -> typ
      | PVar v           -> Var.typ v
  end

  module T = Term.Make(V)
  module F = Formula.Make(T)
  module M = Putil.MonoMap.Ordered.Make(Var)(T)
  module VarMemo = Memo.Make(Var)
  module VarSet = Putil.Set.Make(Var)
  module VSet = Putil.Set.Make(V)

  type t =
    { transform: M.t;
      guard: F.t }
      deriving (Show,Compare)
  type var = Var.t

  let format = Show_t.format
  let show = Show_t.show
  let compare = Compare_t.compare

  let modifies x =
    M.fold (fun v _ set -> VarSet.add v set) x.transform VarSet.empty

  let term_free_program_vars term =
    let open Term in
    let f = function
      | OVar v -> begin match V.lower v with
          | Some v -> VarSet.singleton v
          | None -> VarSet.empty
        end
      | OConst _ -> VarSet.empty
      | OAdd (x,y) | OMul (x,y) | ODiv (x,y) | OMod (x,y) -> VarSet.union x y
      | OFloor x -> x
    in
    T.eval f term

  let formula_free_program_vars phi =
    let open Formula in
    let f = function
      | OOr (x,y) | OAnd (x,y) -> VarSet.union x y
      | OAtom (LeqZ t) | OAtom (EqZ t) | OAtom (LtZ t) ->
        term_free_program_vars t
    in
    F.eval f phi

  let term_free_tmp_vars term =
    let open Term in
    let f = function
      | OVar v -> begin match V.lower v with
          | Some _ -> VSet.empty
          | None   -> VSet.singleton v
        end
      | OConst _ -> VSet.empty
      | OAdd (x,y) | OMul (x,y) | ODiv (x,y) | OMod (x,y) -> VSet.union x y
      | OFloor x -> x
    in
    T.eval f term

  let formula_free_tmp_vars phi =
    let open Formula in
    let f = function
      | OOr (x,y) | OAnd (x,y) -> VSet.union x y
      | OAtom (LeqZ t) | OAtom (EqZ t) | OAtom (LtZ t) ->
        term_free_tmp_vars t
    in
    F.eval f phi

  (* alpha equivalence - only works for normalized transitions! *)
  let equiv x y =
    let sigma =
      let f v rhs m =
        match T.to_var rhs, T.to_var (M.find v y.transform) with
        | Some a, Some b -> V.Map.add a b m
        | _, _ -> assert false
      in
      let map = M.fold f x.transform V.Map.empty in
      fun v ->
        try T.var (V.Map.find v map)
        with Not_found -> T.var v
    in
    let x_guard = F.subst sigma x.guard in
    F.equal x_guard y.guard

  exception Not_normal (* Not externally visible *)
  let is_normal x =
    let add_rhs _ rhs set = match T.to_var rhs with
      | Some v ->
        if VSet.mem v set || V.lower v != None then raise Not_normal
        else VSet.add v set
      | None -> raise Not_normal
    in
    try
      let allowed_vars = M.fold add_rhs x.transform VSet.empty in
      VSet.subset (formula_free_tmp_vars x.guard) allowed_vars
    with Not_normal -> false

  let equal x y =
    compare x y = 0
    || (VarSet.equal (modifies x) (modifies y)
        && is_normal x && is_normal y
        && equiv x y)

  let mul left right =
    let sigma_tmp =
      Memo.memo (fun (_, typ, name) -> T.var (V.mk_tmp name typ))
    in
    let sigma v = match v with
      | V.PVar var -> begin
          try M.find var left.transform
          with Not_found -> T.var v
        end
      | V.TVar (id, typ, name) -> sigma_tmp (id, typ, name)
    in

    let transform = M.map (T.subst sigma) right.transform in

    (* Add bindings from left transform for variables that are not written in
       right *)
    let f v term tr =
      if M.mem v tr then tr else M.add v term tr
    in
    let transform = M.fold f left.transform transform in

    let guard = F.conj left.guard (F.subst sigma right.guard) in
    { transform = transform;
      guard = guard }

  let add left right =
    let left_guard = ref left.guard in
    let right_guard = ref right.guard in
    let left_eq s t =
      left_guard := F.conj (!left_guard) (F.eq s t)
    in
    let right_eq s t =
      right_guard := F.conj (!right_guard) (F.eq s t)
    in
    let transform =
      let merge v x y =
        let varname = "phi_" ^ (Var.show v) in
        match x, y with
        | Some s, Some t ->
          if T.equal s t then Some s else begin
            let tmp = T.var (V.mk_tmp varname (Var.typ v)) in
            left_eq tmp s;
            right_eq tmp t;
            Some tmp
          end
        | Some s, None ->
          let tmp = T.var (V.mk_tmp varname (Var.typ v)) in
          left_eq tmp s;
          right_eq tmp (T.var (V.mk_var v));
          Some tmp
        | None, Some t ->
          let tmp = T.var (V.mk_tmp varname (Var.typ v)) in
          left_eq tmp (T.var (V.mk_var v));
          right_eq tmp t;
          Some tmp
        | None, None -> assert false
      in
      M.merge merge left.transform right.transform
    in
    { transform = transform;
      guard = F.disj (!left_guard) (!right_guard) }

  let one =
    { transform = M.empty;
      guard = F.top }

  let zero =
    { transform = M.empty;
      guard = F.bottom }

  (* Convert a transition into a formula over primed/unprimed variables *)
  let to_formula tr =
    let f var term phi =
      F.conj (F.eq (T.var (V.mk_var (Var.prime var))) term) phi
    in
    M.fold f tr.transform tr.guard

  let to_smt tr =
    let guard = F.to_smt tr.guard in
    let f var term phi =
      Smt.conj (Smt.mk_eq (Var.to_smt (Var.prime var)) (T.to_smt term)) phi
    in
    M.fold f tr.transform guard

  let assign var term =
    { transform = M.singleton var term;
      guard = F.top }

  let assume phi =
    { transform = M.empty;
      guard = phi }

  let simplify tr =
    let f _ term free = VSet.union free (term_free_tmp_vars term) in
    let guard = tr.guard in
    let rhs_vars = M.fold f tr.transform VSet.empty in
    let p x = match V.lower x with
      | Some _ -> true
      | None -> VSet.mem x rhs_vars
    in
    { tr with guard = F.simplify p guard }

  let simplify tr = Log.time "Transition simplification" simplify tr

  let exists p tr =
    let transform = M.filter (fun k _ -> p k) tr.transform in
    let rename = VarMemo.memo (fun v -> V.mk_tmp (Var.show v) (Var.typ v)) in
    let sigma v = match V.lower v with
      | Some var -> T.var (if p var then v else rename var)
      | None -> T.var v
    in
    { transform = transform;
      guard = F.subst sigma tr.guard }

  (* Overapproximate a transition with a transition such that each the right
     hand side of every transformation is a unique variable, and the only free
     temporary variables in the guard are on the right hand side of a
     transformation.  *)
  let normalize tr =
    let fresh v =
      T.var (V.mk_tmp ("normal_" ^ (Var.show v)) (Var.typ v))
    in
    let transform = M.mapi (fun v _ -> fresh v) tr.transform in
    let f (v, t) = F.eq (M.find v tr.transform) t in
    let eqs = F.big_conj (BatEnum.map f (M.enum transform)) in
    let guard =
      F.linearize
        (fun () -> V.mk_tmp "nonlin" TyReal)
        (F.conj tr.guard eqs)
    in
    simplify { guard = guard; transform = transform }

  let normalize tr =
    try
      normalize tr
    with Formula.Timeout ->
      (Log.errorf "Timeout in transition normalization.";
       raise Formula.Timeout)


  let widen_man = ref (NumDomain.polka_loose_manager ())
  let widen x y =
    let phi = to_formula (normalize x) in
    let psi = to_formula (normalize y) in
    let p v = match V.lower v with
      | Some _ -> true
      | None   -> false
    in
    let phi_abstract = F.abstract ~exists:(Some p) (!widen_man) phi in
    let psi_abstract = F.abstract ~exists:(Some p) (!widen_man) psi in
    let widen = F.of_abstract (F.T.D.widen phi_abstract psi_abstract) in
    let fresh v = T.var (V.mk_tmp (Var.show v) (Var.typ v)) in
    let unprime =
      M.of_enum (M.enum y.transform /@ (fun (v,_) -> (Var.prime v, fresh v)))
    in
    let transform =
      M.mapi (fun v _ -> M.find (Var.prime v) unprime) y.transform
    in

    let sigma v = match V.lower v with
      | Some var ->
        begin
          try M.find var unprime
          with Not_found -> T.var v
        end
      | None -> T.var v
    in
    { guard = F.subst sigma widen;
      transform = transform }

  let widen x y =
    try
      if VarSet.equal (modifies x) (modifies y) then widen x y
      else y
    with Formula.Timeout ->
      (Log.errorf "Timeout in widening.";
       raise Formula.Timeout)

  let post_formula tr =
    let phi =
      F.linearize
        (fun () -> V.mk_tmp "nonlin" TyReal)
        (to_formula tr)
    in
    let var = T.var % V.mk_var in
    let unprime =
      M.of_enum (M.enum tr.transform /@ (fun (v,_) -> (Var.prime v, var v)))
    in
    let p v = match V.lower v with
      | Some v -> not (M.mem v tr.transform)
      | None -> false
    in
    let sigma v = match V.lower v with
      | Some v -> if M.mem v unprime then M.find v unprime else var v
      | None   -> assert false
    in
    F.subst sigma (F.exists p phi)

  let abstract_post man tr prop =
    let phi =
      F.conj
        (F.linearize
           (fun () -> V.mk_tmp "nonlin" TyReal)
           (to_formula tr))
        (F.of_abstract prop)
    in
    let unprime =
      M.enum tr.transform
      /@ (fun (v,_) -> (Var.prime v, T.var (V.mk_var v)))
      |> M.of_enum
    in
    let old =
      VarMemo.memo
        (fun v -> T.var (V.mk_tmp ((Var.show v) ^ "_old") (Var.typ v)))
    in
    let sigma x = match V.lower x with
      | Some v ->
        if M.mem v unprime then M.find v unprime
        else if M.mem v tr.transform then old v
        else T.var x
      | None -> T.var x
    in
    let phi = F.subst sigma phi in
    let phi =
      if Box.manager_is_box man then
<<<<<<< HEAD
	begin
	  let fv =
	    List.map (T.var % V.mk_var)
		     (VarSet.elements (formula_free_program_vars phi))
	  in
	  logf "Boxify: %a" F.format phi;
	  let r = F.boxify fv phi in
	  logf "fv: %a" Show.format<T.t list> fv;
	  logf "result: %a" F.format r;
	  r
	end
      else if Oct.manager_is_oct man then
	begin
	  let fv =
	    List.map (T.var % V.mk_var)
		     (VarSet.elements (formula_free_program_vars phi))
	  in
	  let templates =
	    Putil.distinct_pairs (BatList.enum fv)
	    /@ (fun (x,y) -> [T.add x y; T.sub x y])
	    |> BatList.of_enum
	    |> BatList.concat
	  in
	  F.boxify templates phi
	end
      else
	phi
=======
        let fv =
          List.map (T.var % V.mk_var)
            (VarSet.elements (formula_free_program_vars phi))
        in
        F.boxify fv phi
      else phi
>>>>>>> be3e312a
    in

    let p x = V.lower x != None in
    F.abstract ~exists:(Some p) man phi
end

module Make (Var : Var) = struct
  include Dioid(Var)

  (* Iteration operator options *)
  let opt_higher_recurrence = ref true
  let opt_disjunctive_recurrence_eq = ref true
  let opt_recurrence_ineq = ref false
  let opt_higher_recurrence_ineq = ref false
  let opt_unroll_loop = ref false
  let opt_loop_guard = ref (Some F.exists)
  let opt_polyrec = ref false

  (**************************************************************************)
  (* Implementation of iteration operator *)
  (**************************************************************************)
  module Incr = struct

    (* Polynomials with rational coefficients *)
    module P = Linear.Expr.MakePolynomial(QQ)
    module Gauss = Linear.GaussElim(QQ)(P)
    module Env = Putil.Map.Make(Var)

    (* Closed forms *)
    module Cf = Linear.Affine.LiftMap(Var)(Env)(P)

    let cf_compose cf p =
      let f (dim, coeff) = (dim, P.compose coeff p) in
      Cf.of_enum (BatEnum.map f (Cf.enum cf))
    let k_minus_1 = P.add_term 1 QQ.one (P.const (QQ.negate QQ.one))

    let eval env t =
      match T.to_linterm t with
      | None -> None
      | Some lt ->
        let f (dim, coeff) =
          match dim with
          | AConst -> Cf.const (P.const coeff)
          | AVar (V.TVar _) -> raise Not_found
          | AVar (V.PVar v) ->
            if Env.mem v env then begin
              match Env.find v env with
              | Some cf ->
                Cf.scalar_mul (P.const coeff) (cf_compose cf k_minus_1)
              | None -> raise Not_found
            end else begin
              (* if v isn't in env, it isn't in the domain of the
                 transformation, and so hasn't been modified along the path *)
              Cf.term (AVar v) (P.const coeff)
            end
        in
        try
          Some (Cf.sum (BatEnum.map f (T.Linterm.enum lt)))
        with Not_found -> begin
            logf "Failed to evaluate closed form for %a"
              T.format t;
            logf "Environment: %a"
              (Env.format Show.format<Cf.t option>) env;
            None
          end

    (* Given a polynomial p, compute a polynomial q such that for any k, q(k)
       = p(0) + p(1) + ... + p(k-1) *)
    let polynomial_summation : P.t -> P.t = fun p ->
      let open BatEnum in
      let order = (P.order p) + 1 in (* order of q is 1 + order of p *)

      (* Create a system of linear equalities:
           c_n*0^n + ... + c_1*0 + c_0 = p(0)
           c_n*1^n + ... + c_1*1 + c_0 = p(0) + p(1)
           c_n*2^n + ... + c_1*2 + c_0 = p(0) + p(1) + p(2)
           ...
           c_n*n^n + ... + c_1*n + c_0 = p(0) + p(1) + ... + p(n)

         We then solve for the c_i coefficients to get q
      *)
      let rec mk_sys k =
        if k = 0 then begin
          let rhs = QQ.zero in
          let lhs = P.var 0 in
          (rhs, [(lhs,rhs)])
        end else begin
          assert (k > 0);
          let (prev, rest) = mk_sys (k - 1) in
          let rhs = QQ.add prev (P.eval p (QQ.of_int k)) in
          let vars = BatEnum.(---) 1 order in
          let lhs =
            let qq_k = QQ.of_int k in
            let f (rx, last) ord =
              let next = QQ.mul last qq_k in
              (P.add_term ord next rx, next)
            in
            fst (BatEnum.fold f (P.one, QQ.one) vars)
          in
          (rhs, (lhs,rhs)::rest)
        end
      in

      let sys = snd (mk_sys order) in
      let soln = Gauss.solve sys in
      let vars = BatEnum.range ~until:order 0 in
      let add_order lin k = P.add_term k (soln k) lin in
      BatEnum.fold add_order P.zero vars

    let summation cf =
      let f (x, p) = (x, polynomial_summation p) in
      Cf.of_enum (BatEnum.map f (Cf.enum cf))

    (* Convert a closed form into a term by instantiating the variable in the
       polynomial coefficients of the closed form *)
    let to_term cf var =
      let open BatEnum in
      let polynomial_term px =
        let to_term (order, cq) = T.mul (T.const cq) (T.exp var order) in
        T.sum (BatEnum.map to_term (P.enum px))
      in
      let to_term (dim, px) = match dim with
        | AVar v -> T.mul (polynomial_term px) (T.var (V.mk_var v))
        | AConst -> polynomial_term px
      in
      T.sum (BatEnum.map to_term (Cf.enum cf))
  end

  module VarMap = Incr.Env

  (* Linear terms with rational efficients *)
  module QQTerm = Linear.Expr.Make(Var)(QQ)

  (* Iteration operator context.  The iteration operator is defined as a
     sequence of iteration context transformers. *)
  type iteration_context =
    { loop : t;  (* Transition representing the loop summary *)
      phi : F.t; (* Formula representing the loop body *)

      (* Induction variables are variables with exact recurrences (defined by
         equalities of the form x' = x + p(y), where p(y) is a
         polynomial in induction variables of lower strata) *)
      induction_vars : Incr.Cf.t option Incr.Env.t;

      (* Variable term representing the loop iteration *)
      loop_counter : T.t }

  (* Hack to simplify control flow when a loop body is unsatisfiable.
     Should't be visible outside this module. *)
  exception Unsat
  exception Undef

  (* Find recurrences of the form x' = x + c *)
  let simple_induction_vars ctx =
    let open Incr in
    let s = new Smt.solver in
    s#assrt (F.to_smt ctx.phi);
    let m = match s#check () with
      | Smt.Unsat -> raise Unsat
      | Smt.Undef -> raise Undef
      | Smt.Sat -> s#get_model ()
    in
    let induction_var v _ =
      let incr =
        QQ.sub
          (m#eval_qq (Var.to_smt (Var.prime v)))
          (m#eval_qq (Var.to_smt v))
      in
      let diff = Smt.sub (Var.to_smt (Var.prime v)) (Var.to_smt v) in
      s#push();
      s#assrt (Smt.mk_not (Smt.mk_eq diff (Smt.const_qq incr)));
      let res = match s#check () with
        | Smt.Unsat ->
          logf "Found recurrence: %a' = %a + %a"
            Var.format v
            Var.format v
            QQ.format incr;
          let increment = Cf.const (P.add_term 1 incr P.zero) in
          let cf = Cf.add_term (AVar v) P.one increment in
          logf "Closed form: %a" Cf.format cf;
          Some (Cf.add_term (AVar v) P.one increment)
        | Smt.Sat ->
          logf "No recurrence for %a" Var.format v;
          None
        | Smt.Undef ->
          Log.errorf "Timeout in simple induction variable detection!";
          None
      in
      s#pop ();
      res
    in
    let induction_vars =
      Log.time
        "(Simple) induction variable detection"
        (Incr.Env.mapi induction_var)
        ctx.induction_vars
    in
    { ctx with induction_vars = induction_vars }

  (* Find "recurrences" of the form
     x' = x + c \/ x' = x + d
  *)
  let disj_induction_vars ctx =
    let vars =
      Incr.Env.fold
        (fun v recurrence vs -> match recurrence with
           | None -> v::vs
           | Some _ -> vs)
        ctx.induction_vars
        []
    in
    let deltas =
      List.map
        (fun v -> T.sub (T.var (V.mk_var (Var.prime v))) (T.var (V.mk_var v)))
        vars
    in
    let cases = F.disj_optimize deltas ctx.phi in
    let case_vars = List.map (fun case -> T.var (V.mk_int_tmp "K")) cases in
    let f loop v cases =
      let g sum case_var ivl = match sum, Interval.const_of ivl with
        | (Some sum, Some k_ivl) ->
          Some (T.add (T.mul case_var (T.const k_ivl)) sum)
        | (_, _) -> None
      in
      match BatList.fold_left2 g (Some T.zero) case_vars cases with
      | Some sum ->
        { loop with guard = F.conj loop.guard
                        (F.eq (T.add (T.var (V.mk_var v)) (M.find v loop.transform)) sum) }
      | None -> loop
    in
    let loop = BatList.fold_left2 f ctx.loop vars (BatList.transpose cases) in

    let sum = List.fold_left T.add T.zero case_vars in
    let guard =
      List.fold_left
        F.conj
        (F.eq sum ctx.loop_counter)
        (List.map (fun v -> F.leqz (T.neg v)) case_vars)
    in
    let loop = { loop with guard = F.conj loop.guard guard } in
    { ctx with loop = loop }

  (* Higher induction variables *********************************************)
  (* There are two algorithms here: simple_higher_induction_vars, which uses
     the transform map to discover recurrence relations (which means that it
     generally misses induction variables when there are branches or nested
     loops within the loop body); and higher_induction_vars, which uses a more
     complicated scheme which is (hopefully) complete. *)

  let closed_form env loop_counter v rhs =
    match Incr.eval env rhs with
    | Some rhs_closed ->
      let cf =
        Incr.Cf.add_term (AVar v) Incr.P.one (Incr.summation rhs_closed)
      in
      logf "Closed form for %a: %a"
        Var.format v
        Incr.Cf.format cf;
      Some cf
    | None -> None

  let simple_higher_induction_vars tr env loop_counter =
    let check v rhs =
      closed_form env loop_counter v (T.sub rhs (T.var (V.mk_var v)))
    in
    let g v rhs env =
      try begin match Incr.Env.find v env with
        | Some _ -> env
        | None -> begin
            match check v rhs with
            | Some incr -> Incr.Env.add v (Some incr) env
            | None -> env
          end end with Not_found -> assert false
    in
    M.fold g tr.transform env

  module AMap = BatMap.Make(Linear.AffineVar(V))
  let farkas equations vars =
    let lambdas =
      List.map (fun _ -> AVar (V.mk_real_tmp "lambda")) equations
    in
    let s = new Smt.solver in
    let columns = AConst::(List.map (fun x -> AVar x) vars) in

    (* Build var -> smt var mappings -- we need to do this because just
       calling V.to_smt will produce integer-sorted variables and we need
       them to be rational-sorted. *)
    let column_smt =
      BatEnum.foldi
        (fun i c m -> AMap.add c (Smt.real_var ("c$" ^ (string_of_int i))) m)
        AMap.empty
        (BatList.enum columns)
    in
    let lambda_smt =
      let lambda_smt = function
        | AVar v -> Smt.real_var (F.T.V.show v)
        | AConst -> Smt.real_var "k$"
      in
      List.fold_left
        (fun m lambda -> AMap.add lambda (lambda_smt lambda) m)
        AMap.empty
        lambdas
    in

    let assrt (v, sum) =
      let sum =
        F.T.Linterm.to_smt (fun x -> AMap.find x lambda_smt) Smt.const_qq sum
      in
      s#assrt (Smt.mk_eq (AMap.find v column_smt) sum)
    in
    let equations_tr = T.Linterm.transpose equations lambdas columns in
    BatEnum.iter assrt (BatEnum.combine
                          (BatList.enum columns, BatList.enum equations_tr));
    (s, column_smt)

  let higher_induction_vars ctx =
    let mk_avar v = AVar (V.mk_var v) in
    let primed_vars = VarSet.of_enum (M.keys ctx.loop.transform /@ Var.prime) in
    let vars =
      let free_vars = formula_free_program_vars ctx.phi in
      BatList.of_enum (VarSet.enum free_vars /@ V.mk_var)
    in
    let equalities = F.affine_hull ctx.phi vars in
    logf "Extracted equalities:@ %a"
      Show.format<T.Linterm.t list> equalities;
    let (s, coeffs) = farkas equalities vars in
    let get_coeff v = AMap.find (mk_avar v) coeffs in
    (* A variable has a coefficient iff it is involved in an equality. *)
    let has_coeff v = AMap.mem (mk_avar v) coeffs in

    let remove_coeff x coeffs = AMap.remove (AVar (V.mk_var x)) coeffs in
    let assert_zero_coeff v =
      try s#assrt (Smt.mk_eq (get_coeff v) (Smt.const_int 0))
      with Not_found ->
        (* No coefficient assigned to v => we may assume it's zero without
           	   asserting anything *)
        ()
    in
    let find_recurrence v =
      s#push ();

      s#assrt (Smt.mk_eq (get_coeff v) (Smt.const_int 1));
      s#assrt (Smt.mk_eq (get_coeff (Var.prime v)) (Smt.const_int (-1)));

      (* The coefficient of a non-induction variable (other than v) must be
         	 0 *)
      Incr.Env.iter (fun x rhs ->
          match rhs with
          | None -> assert_zero_coeff x
          | Some _ -> ()
        ) (Incr.Env.remove v ctx.induction_vars);

      (* The coefficient of a primed variable (other than v') must be 0 *)
      VarSet.iter assert_zero_coeff (VarSet.remove (Var.prime v) primed_vars);

      match s#check () with
      | Smt.Unsat | Smt.Undef -> (s#pop (); None)
      | Smt.Sat ->
        let m = s#get_model () in
        let f v coeff ts =
          match v with
          | AVar v -> (T.var v, m#eval_qq coeff)::ts
          | AConst -> (T.one, m#eval_qq coeff)::ts
        in
        (* Remove v & v' terms -- we want the term t such that v' = v + t, and
           we already set the coefficients of v and v'
           appropriately *)
        let coeffs = remove_coeff v (remove_coeff (Var.prime v) coeffs) in
        s#pop ();
        let incr = T.qq_linterm (BatList.enum (AMap.fold f coeffs [])) in
        logf "Found recurrence: %a' = %a + %a"
          Var.format v
          Var.format v
          T.format incr;
        Some incr
    in
    let found_recurrence = ref false in
    let check v rhs =
      match rhs with
      | Some cf -> Some cf
      | None ->
        if has_coeff v then begin
          match find_recurrence v with
          | Some rhs ->
            found_recurrence := true;
            closed_form ctx.induction_vars ctx.loop_counter v rhs
          | None -> None
        end
        else
          (* v isn't involved in any equalities => can't satisfy any
             recurrences*)
          None
    in
    let rec fix iv =
      let iv = Incr.Env.mapi check iv in
      if !found_recurrence then begin
        found_recurrence := false;
        fix iv
      end else iv
    in
    { ctx with induction_vars = fix ctx.induction_vars }

  (* Simple recurrence inequations.  E.g., x + 0 <= x' <= x + 1. *)
  let recurrence_ineq ctx =
    let non_induction =
      let f (v, r) = match r with
        | Some _ -> None
        | None   -> Some v
      in
      BatList.of_enum (BatEnum.filter_map f (VarMap.enum ctx.induction_vars))
    in
    let deltas =
      let f v =
        T.sub (T.var (V.mk_var (Var.prime v))) (T.var (V.mk_var v))
      in
      List.map f non_induction
    in
    let bounds = F.optimize deltas ctx.phi in
    let h tr (v, ivl) =
      let delta =
        try T.sub (M.find v tr.transform) (T.var (V.mk_var v))
        with Not_found -> assert false
      in
      let lower = match Interval.lower ivl with
        | Some bound ->
          F.leq (T.mul ctx.loop_counter (T.const bound)) delta
        | None -> F.top
      in
      let upper = match Interval.upper ivl with
        | Some bound ->
          F.leq delta (T.mul ctx.loop_counter (T.const bound))
        | None -> F.top
      in
      let lo_string = match Interval.lower ivl with
        | Some lo -> (QQ.show lo) ^ " <= "
        | None -> ""
      in
      let hi_string = match Interval.upper ivl with
        | Some hi -> " <= " ^ (QQ.show hi)
        | None -> ""
      in
<<<<<<< HEAD
      logf "Bounds for %a: %s%a-%a%s"
	Var.format v
	lo_string
	Var.format (Var.prime v)
	Var.format v
	hi_string;
=======
      logf "Bounds for %a: %s%a'-%a%s"
        Var.format v
        lo_string
        Var.format v
        Var.format v
        hi_string;
>>>>>>> be3e312a
      { tr with guard = F.conj (F.conj lower upper) tr.guard }
    in
    let loop =
      BatEnum.fold h ctx.loop (BatEnum.combine (BatList.enum non_induction,
                                                BatList.enum bounds))
    in
    { ctx with loop = loop }

  (* Polyhedral recurrences *)
  let polyrec ctx =
    let non_induction =
      let f (v, r) = match r with
        | Some _ -> None
        | None   -> Some v
      in
      BatList.of_enum (BatEnum.filter_map f (VarMap.enum ctx.induction_vars))
    in
    let deltas =
      let f v =
        T.sub (T.var (V.mk_var (Var.prime v))) (T.var (V.mk_var v))
      in
      List.map f non_induction
    in
    let fresh v = V.mk_tmp ("delta_" ^ (Var.show v)) (Var.typ v) in
    let delta_vars = List.map fresh non_induction in
    let phi =
      List.fold_left2
        (fun v dv d -> F.conj v (F.eq (T.var dv) d))
        ctx.phi
        delta_vars
        deltas
    in
    let delta_map =
      let add m dv v =
        V.Map.add
          dv
          (T.sub (M.find v ctx.loop.transform) (T.var (V.mk_var v)))
          m
      in
      List.fold_left2 add V.Map.empty delta_vars non_induction
    in
    let man = NumDomain.polka_strict_manager () in
    let poly =
      let delta_var_set = VSet.of_enum (BatList.enum delta_vars) in
      let is_induction_var v = match V.lower v with
        | Some var ->
          begin
            try (Incr.Env.find var ctx.induction_vars) != None
            with Not_found -> false
          end
        | None -> false
      in
      let p v =
        VSet.mem v delta_var_set || is_induction_var v
      in
      F.abstract ~exists:(Some p) man phi
    in
    logf "Polyhedron: %a" F.T.D.format poly;
    let recur tcons =
      let open Apron in
      let open Tcons0 in
      let open T.D in
      let t = T.of_apron poly.env tcons.texpr0 in
      match T.to_linterm t with
      | None -> F.top
      | Some lt -> begin
          let p (x,_) = V.Map.mem x delta_map in
          let (deltas, nondeltas) =
            BatEnum.partition p (T.Linterm.var_bindings lt)
          in
          let lhs =
            let f lhs (dv, coeff) =
              T.add lhs (T.mul (T.const coeff) (V.Map.find dv delta_map))
            in
            BatEnum.fold f T.zero deltas
          in
          let rhs =
            let f rhs (v, coeff) = T.add rhs (T.mul (T.const coeff) (T.var v)) in
            let rhs_term =
              BatEnum.fold f (T.const (T.Linterm.const_coeff lt)) nondeltas
            in
            match Incr.eval ctx.induction_vars rhs_term with
            | Some cf -> Incr.to_term (Incr.summation cf) ctx.loop_counter
            | None -> assert false
          in
          let res =
            match tcons.typ with
            | EQ      -> F.eqz (T.add lhs rhs)
            | SUPEQ   -> F.leqz (T.neg (T.add lhs rhs))
            | SUP     -> F.ltz (T.neg (T.add lhs rhs))
            | DISEQ   -> assert false (* impossible *)
            | EQMOD _ -> assert false (* todo *)
          in
          if T.equal lhs T.zero then F.top else begin
            logf "Polyhedral recurrence: %a" F.format res;
            res
          end
        end
    in
    let tcons =
      BatArray.enum (Apron.Abstract0.to_tcons_array man poly.T.D.prop)
    in
    let loop =
      { ctx.loop with guard =
                        F.conj ctx.loop.guard (F.big_conj (BatEnum.map recur tcons)) }
    in
    { ctx with loop = loop }
  let polyrec ctx = Log.time "polyrec" polyrec ctx

  let loop_guard exists ctx =
    let primed_vars = VarSet.of_enum (M.keys ctx.loop.transform /@ Var.prime) in
    let unprime =
      VarMap.of_enum (M.enum ctx.loop.transform
                      /@ (fun (v,_) -> (Var.prime v, v)))
    in
    let vars = formula_free_program_vars ctx.phi in
    let pre_vars =
      VarSet.filter (not % flip VarMap.mem unprime) vars
    in
    let post_vars =
      VarSet.union
        (VarSet.filter (not % flip M.mem ctx.loop.transform) pre_vars)
        primed_vars
    in
    let low f v = match V.lower v with
      | Some v -> f v
      | None   -> false
    in
    let pre_guard =
      F.nudge (exists (low (flip VarSet.mem pre_vars)) ctx.phi)
    in
    let post_guard =
      F.nudge (exists (low (flip VarSet.mem post_vars)) ctx.phi)
    in
    let sigma v = match V.lower v with
      | Some x ->
        if VarMap.mem x unprime
        then M.find (VarMap.find x unprime) ctx.loop.transform
        else T.var v
      | None -> assert false (* impossible *)
    in
    let post_guard = F.subst sigma post_guard in
    let penultimate_guard =
      let loop_counter = match T.to_var ctx.loop_counter with
        | Some v -> v
        | None -> assert false
      in
      let p v = V.equal v loop_counter || V.lower v != None in
      let phi = mul ctx.loop (assume pre_guard) in
      let sigma v =
        if V.equal v loop_counter then T.sub (T.var v) T.one
        else T.var v
      in
      logf "penultimate_guard_phi:@\n%a" F.format phi.guard;
      F.subst sigma (exists p (F.linearize (fun () -> V.mk_real_tmp "nonlin")
                                 phi.guard))
    in
    logf "pre_guard:@\n%a" F.format pre_guard;
    logf "post_guard:@\n%a" F.format post_guard;
    logf "penultimate_guard:@\n%a" F.format penultimate_guard;
    let plus_guard =
      F.big_conj (BatList.enum [
          pre_guard;
          post_guard;
          penultimate_guard;
          (F.geq ctx.loop_counter T.one)])
    in
    let zero_guard =
      let eq (v, t) = F.eq (T.var (V.mk_var v)) t in
      F.conj
        (F.eqz ctx.loop_counter)
        (F.big_conj (BatEnum.map eq (M.enum ctx.loop.transform)))
    in
    let star_guard = F.disj plus_guard zero_guard in
    { ctx.loop with guard = F.conj ctx.loop.guard star_guard }

  (* Compute recurrence relations of the form
     x + ay + b <= x' <= x + cy + d
  *)
  let higher_recurrence_ineq ctx =
    let primed_vars = VarSet.of_enum (M.keys ctx.loop.transform /@ Var.prime) in
    let is_induction_var v = match V.lower v with
      | Some var ->
        begin
          try (Incr.Env.find var ctx.induction_vars) != None
          with Not_found ->
            (* v is either a primed variable or was not updated in the loop
               		 body *)
            not (VarSet.mem var primed_vars)
        end
      | None     -> false
    in
    let rewrite =
      let sigma v = match V.lower v with
        | Some x ->
          begin
            try
              match Incr.Env.find x ctx.induction_vars with
              | Some incr -> Incr.to_term incr ctx.loop_counter
              | None -> assert false
            with Not_found ->
              (* We only fall into this case if v is not updated in the loop
                 		   body (v is not in the domain of tr.transform) *)
              T.var v
          end
        | None -> T.var v
      in
      T.subst sigma
    in
    let formula_of_bounds t bounds =
      let f (pred, bound) =
        let bound = T.mul ctx.loop_counter (rewrite bound) in
        match pred with
        | Plt  -> F.lt t bound
        | Pgt  -> F.gt t bound
        | Pleq -> F.leq t bound
        | Pgeq -> F.geq t bound
        | Peq  -> F.eq t bound
      in
      BatEnum.fold F.conj F.top (BatEnum.map f (BatList.enum bounds))
    in
    let g v incr tr =
      match incr with
      | Some _ -> tr
      | None ->
        logf "Compute symbolic bounds for variable: %a"
          Var.format v;
        let delta =
          T.sub (T.var (V.mk_var (Var.prime v))) (T.var (V.mk_var v))
        in
        let bounds =
          try F.symbolic_bounds is_induction_var ctx.phi delta
          with Not_found -> assert false
        in
        let nondet =
          T.var (V.mk_tmp ("nondet_" ^ (Var.show v)) (Var.typ v))
        in
        let bounds_formula = formula_of_bounds nondet bounds in
        logf "Bounds: %a" F.format bounds_formula;
        { transform = M.add v (T.add (T.var (V.mk_var v)) nondet) tr.transform;
          guard = F.conj (formula_of_bounds nondet bounds) tr.guard }
    in
    let loop = Incr.Env.fold g ctx.induction_vars ctx.loop in
    { ctx with loop = loop }

  let star tr =
    logf "Loop body:@\n%a" format tr;
    let mk_nondet v _ =
      T.var (V.mk_tmp ("nondet_" ^ (Var.show v)) (Var.typ v))
    in
    let loop_counter = T.var (V.mk_int_tmp "K") in
    let loop =
      { transform = M.mapi mk_nondet tr.transform;
        guard = F.leqz (T.neg loop_counter) }
    in
    let induction_vars =
      M.fold
        (fun v _ env -> Incr.Env.add v None env)
        tr.transform
        Incr.Env.empty
    in
    let ctx =
      { induction_vars = induction_vars;
        phi = F.linearize (fun () -> V.mk_real_tmp "nonlin") (to_formula tr);
        loop_counter = loop_counter;
        loop = loop }
    in
    let ctx = simple_induction_vars ctx in
    let context_transform ctx (do_transform, transform) =
      if do_transform then transform ctx else ctx
    in
    let ctx =
      List.fold_left context_transform ctx [
        (!opt_higher_recurrence, higher_induction_vars);
        (!opt_disjunctive_recurrence_eq, disj_induction_vars);
        (!opt_recurrence_ineq, recurrence_ineq);
        (!opt_higher_recurrence_ineq, higher_recurrence_ineq);
        (!opt_polyrec, polyrec);
      ]
    in

    (* Compute closed forms for induction variables *)
    let close v incr transform =
      match incr with
      | Some incr ->
        let t = Incr.to_term incr ctx.loop_counter in
        logf "Closed term for %a: %a"
          Var.format v
          T.format t;
        M.add v t transform
      | None -> transform
    in
    let transform = Incr.Env.fold close ctx.induction_vars ctx.loop.transform in

    let loop = { ctx.loop with transform = transform } in

    let loop =
      match !opt_loop_guard with
      | Some ex -> loop_guard ex { ctx with loop = loop }
      | None -> loop
    in
    let loop =
      if !opt_unroll_loop then add one (mul loop tr)
      else loop
    in
    logf "Loop summary: %a" format loop;
    loop

  let star tr =
    try star tr
    with
    | Unsat ->
      logf "Loop body is unsat";
      one
    | Undef ->
      let mk_nondet v _ =
        T.var (V.mk_tmp ("nondet_" ^ (Var.show v)) (Var.typ v))
      in
      Log.errorf "Gave up in loop computation";
      { guard = F.top;
        transform = M.mapi mk_nondet tr.transform }
end<|MERGE_RESOLUTION|>--- conflicted
+++ resolved
@@ -418,42 +418,33 @@
     let phi = F.subst sigma phi in
     let phi =
       if Box.manager_is_box man then
-<<<<<<< HEAD
-	begin
-	  let fv =
-	    List.map (T.var % V.mk_var)
-		     (VarSet.elements (formula_free_program_vars phi))
-	  in
-	  logf "Boxify: %a" F.format phi;
-	  let r = F.boxify fv phi in
-	  logf "fv: %a" Show.format<T.t list> fv;
-	  logf "result: %a" F.format r;
-	  r
-	end
+        begin
+          let fv =
+            List.map (T.var % V.mk_var)
+              (VarSet.elements (formula_free_program_vars phi))
+          in
+          logf "Boxify: %a" F.format phi;
+          let r = F.boxify fv phi in
+          logf "fv: %a" Show.format<T.t list> fv;
+          logf "result: %a" F.format r;
+          r
+        end
       else if Oct.manager_is_oct man then
-	begin
-	  let fv =
-	    List.map (T.var % V.mk_var)
-		     (VarSet.elements (formula_free_program_vars phi))
-	  in
-	  let templates =
-	    Putil.distinct_pairs (BatList.enum fv)
-	    /@ (fun (x,y) -> [T.add x y; T.sub x y])
-	    |> BatList.of_enum
-	    |> BatList.concat
-	  in
-	  F.boxify templates phi
-	end
+        begin
+          let fv =
+            List.map (T.var % V.mk_var)
+              (VarSet.elements (formula_free_program_vars phi))
+          in
+          let templates =
+            ApakEnum.distinct_pairs (BatList.enum fv)
+            /@ (fun (x,y) -> [T.add x y; T.sub x y])
+            |> BatList.of_enum
+            |> BatList.concat
+          in
+          F.boxify templates phi
+        end
       else
-	phi
-=======
-        let fv =
-          List.map (T.var % V.mk_var)
-            (VarSet.elements (formula_free_program_vars phi))
-        in
-        F.boxify fv phi
-      else phi
->>>>>>> be3e312a
+        phi
     in
 
     let p x = V.lower x != None in
@@ -789,7 +780,7 @@
       try s#assrt (Smt.mk_eq (get_coeff v) (Smt.const_int 0))
       with Not_found ->
         (* No coefficient assigned to v => we may assume it's zero without
-           	   asserting anything *)
+           asserting anything *)
         ()
     in
     let find_recurrence v =
@@ -799,7 +790,7 @@
       s#assrt (Smt.mk_eq (get_coeff (Var.prime v)) (Smt.const_int (-1)));
 
       (* The coefficient of a non-induction variable (other than v) must be
-         	 0 *)
+         0 *)
       Incr.Env.iter (fun x rhs ->
           match rhs with
           | None -> assert_zero_coeff x
@@ -895,21 +886,12 @@
         | Some hi -> " <= " ^ (QQ.show hi)
         | None -> ""
       in
-<<<<<<< HEAD
-      logf "Bounds for %a: %s%a-%a%s"
-	Var.format v
-	lo_string
-	Var.format (Var.prime v)
-	Var.format v
-	hi_string;
-=======
       logf "Bounds for %a: %s%a'-%a%s"
         Var.format v
         lo_string
         Var.format v
         Var.format v
         hi_string;
->>>>>>> be3e312a
       { tr with guard = F.conj (F.conj lower upper) tr.guard }
     in
     let loop =
@@ -1097,7 +1079,7 @@
           try (Incr.Env.find var ctx.induction_vars) != None
           with Not_found ->
             (* v is either a primed variable or was not updated in the loop
-               		 body *)
+               body *)
             not (VarSet.mem var primed_vars)
         end
       | None     -> false
@@ -1112,7 +1094,7 @@
               | None -> assert false
             with Not_found ->
               (* We only fall into this case if v is not updated in the loop
-                 		   body (v is not in the domain of tr.transform) *)
+                 body (v is not in the domain of tr.transform) *)
               T.var v
           end
         | None -> T.var v
