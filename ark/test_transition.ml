--- conflicted
+++ resolved
@@ -4,13 +4,8 @@
 open ArkApron
 open Test_pervasives
 
-<<<<<<< HEAD
 include Log.Make(struct let name = "ark.test_transition" end)
 
-module Ctx = MakeSimplifyingContext ()
-module Infix = Syntax.Infix(Ctx)
-=======
->>>>>>> 343aa404
 module V = struct
   type t = string
 
